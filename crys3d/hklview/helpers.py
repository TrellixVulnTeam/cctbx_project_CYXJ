from __future__ import absolute_import, division, print_function
# helper module for our own classes and widgets

from PySide2.QtCore import Qt, QEvent, QAbstractTableModel, QModelIndex
from PySide2.QtGui import QCursor
<<<<<<< HEAD
from PySide2.QtWidgets import ( QCheckBox, QTableWidget, QAction, QMenu, QTableView,
      QDialog,  QSpinBox, QLabel, QComboBox, QGridLayout, QGroupBox
     )
import math, csv
from io import StringIO
=======
from PySide2.QtWidgets import ( QCheckBox, QTableWidget, QAction, QMenu,
      QTableView, QDialog,  QSpinBox, QLabel, QComboBox, QGridLayout, QGroupBox
     )
import math, csv
from io import StringIO

>>>>>>> 4c61b08d

class HeaderDataTableWidget(QTableWidget):
  def __init__(self, *args, **kwargs):
    QTableWidget.__init__(self, *args, **kwargs)
    self.mousebutton = None
    self.selectedrows = []
  def mousePressEvent(self, event):
    if event.type() == QEvent.MouseButtonPress:
      self.mousebutton = None
      if event.button() == Qt.RightButton:
        self.mousebutton = Qt.RightButton
    QTableWidget.mousePressEvent(self, event)
  def mouseDoubleClickEvent(self, event):
    if event.type() == QEvent.MouseButtonDblClick:
      if event.button() == Qt.LeftButton:
        self.mousebutton = QEvent.MouseButtonDblClick
    QTableWidget.mouseDoubleClickEvent(self, event)


class MillerArrayTableForm(QDialog):
  def __init__(self, parent=None):
    super(MillerArrayTableForm, self).__init__(parent.window)
    self.setWindowTitle("Tabulated Reflection Data")
    self.precision_spinBox = QSpinBox()
    self.precision_spinBox.setSingleStep(1)
    self.precision_spinBox.setRange(1, 20)
    self.precision_spinBox.setValue(3)
    self.precision_spinBox.valueChanged.connect(parent.onPrecisionChanged)
    precision_labeltxt = QLabel()
    precision_labeltxt.setText("Precision:")
    self.SortComboBox = QComboBox()
    self.SortComboBox.activated.connect(parent.onSortComboBoxSelchange)
    sort_labeltxt = QLabel()
    sort_labeltxt.setText("Sort according to:")
    self.sortChkbox = QCheckBox()
    self.sortChkbox.setCheckState(Qt.Unchecked)
    self.sortChkbox.setText("Ascending order")
    self.sortChkbox.clicked.connect(parent.onSortChkbox)
    self.myGroupBox = QGroupBox()
    self.layout = QGridLayout()
    self.layout.addWidget(precision_labeltxt,       0, 0, 1, 1)
    self.layout.addWidget(self.precision_spinBox,   0, 1, 1, 1)
    self.layout.addWidget(sort_labeltxt,            0, 2, 1, 1)
    self.layout.addWidget(self.SortComboBox,        0, 3, 1, 1)
    self.layout.addWidget(self.sortChkbox,          0, 4, 1, 1)
    self.layout.addWidget(parent.millerarraytable,  1, 0, 1, 5)
    self.layout.setColumnStretch (0 ,0)
    self.layout.setColumnStretch (1 ,0)
    self.layout.setColumnStretch (2 ,0)
    self.layout.setColumnStretch (3 ,0)
    self.layout.setColumnStretch (4 ,1)
    self.myGroupBox.setLayout(self.layout)
    self.mainLayout = QGridLayout()
    self.mainLayout.addWidget(self.myGroupBox,     0, 0)
    self.setLayout(self.mainLayout)
  def eventFilter(self, source, event):
    if (event.type() == QEvent.KeyPress and
      event.matches(QKeySequence.Copy)):
      self.parent().parent.millerarraytable.copySelection()
      return True
    return super(MillerArrayTableForm, self).eventFilter(source, event)


class MillerArrayTableView(QTableView):
  def __init__(self, *args, **kwargs):
    QTableView.__init__(self, *args, **kwargs)
    myqa = QAction("Copy selected cells...", self)
    myqa.setData( ("Copying selection" ))
    self.tablemenu = QMenu(self)
    self.tablemenu.addAction(myqa)
    self.tablemenu.triggered.connect(self.onTableMenuAction)
    self.setContextMenuPolicy(Qt.CustomContextMenu)
    self.customContextMenuRequested.connect(self.onRightClick)
  def onRightClick(self, QPos=None):
    parent=self.sender()
    self.tablemenu.move(QCursor.pos())
    self.tablemenu.show()
  def onTableMenuAction(self, action):
    data = action.data()
    if data == "Copying selection":
      self.copySelection()
  def copySelection(self):
    # from https://stackoverflow.com/questions/40225270/copy-paste-multiple-items-from-qtableview-in-pyqt4
    selection = self.selectedIndexes()
    if selection:
      rows = sorted(index.row() for index in selection)
      columns = sorted(index.column() for index in selection)
      rowcount = rows[-1] - rows[0] + 1
      colcount = columns[-1] - columns[0] + 1
      table = [[''] * colcount for _ in range(rowcount)]
      for index in selection:
        row = index.row() - rows[0]
        column = index.column() - columns[0]
        table[row][column] = index.data()
      stream = StringIO()
      csv.writer(stream, delimiter='\t').writerows(table)
      self.parent().parent().parent().parent.app.clipboard().setText(stream.getvalue())


class MillerArrayTableModel(QAbstractTableModel):
  def __init__(self, data, headerdata, parent=None):
    super(MillerArrayTableModel, self).__init__(parent.window)
    # input data are a list of column arrays organised as:
    # [[list of H], [list of K], [list of L], [list of millerdata1], [list of millersigmas1], [list of millerdata2]... ]
    # Use zip to transpose it from a list of columns data to matching rows of data values for the table
    self._data = list(zip(*data))
    # values strictly smaller than minima in case of any NaN present in the columns
    # used for lambda function when sorting table and encountering NaN values in sorting column
    if len(data[0]):
      self.minvals = [ (min(col)-0.1) if type(col[0]) is not str else 1 for col in data ]
    self.columnheaderdata = headerdata
    self.precision = 4
  def rowCount(self, parent=None):
    return len(self._data)
  def columnCount(self, parent=None):
    return len(self._data[0]) if self.rowCount() else 0
  def data(self, index, role=Qt.DisplayRole):
    if role == Qt.DisplayRole:
      row = index.row()
      if 0 <= row < self.rowCount():
        column = index.column()
        if 0 <= column < self.columnCount():
          val = self._data[row][column]
          if not (type(val) is float or type(val) is int):
            return val
          if math.isnan(val):
            return None
          if abs(val) < float("1e-%d" %self.precision):
            fstr = "%" + "%d" %self.precision
            fstr += ".%de" %self.precision
            return float(fstr %val)
          p = 10 ** self.precision
          if val > 0:
            return float(math.floor((val * p) + 0.5))/p
          return float(math.ceil((val * p) - 0.5))/p
  def clear(self):
    rows = self.rowCount()
    self.beginRemoveRows(QModelIndex(), 0, rows-1 )
    self.endRemoveRows()
    cols = self.columnCount()
    self.beginRemoveColumns(QModelIndex(), 0, cols-1 )
    self.endRemoveColumns()
  def headerData(self, index, orientation, role):
    if orientation == Qt.Horizontal and role == Qt.DisplayRole:
      return self.columnheaderdata[index]
    if orientation == Qt.Vertical and role == Qt.DisplayRole:
      return index + 1 # just return the row number
  def sort(self, col, order):
    """Sort table by given column number.
    """
    self.layoutAboutToBeChanged.emit()
    if order == Qt.AscendingOrder:
      #print(self.columnheaderdata[col] + " sort AscendingOrder")
      self._data = sorted(self._data, key= lambda data: self.minvals[col] if math.isnan(data[col]) else data[col])
    if order == Qt.DescendingOrder:
      #print(self.columnheaderdata[col] + " sort DescendingOrder")
      self._data = sorted(self._data, key= lambda data: self.minvals[col] if math.isnan(data[col]) else data[col], reverse=True)
    self.layoutChanged.emit()<|MERGE_RESOLUTION|>--- conflicted
+++ resolved
@@ -3,20 +3,12 @@
 
 from PySide2.QtCore import Qt, QEvent, QAbstractTableModel, QModelIndex
 from PySide2.QtGui import QCursor
-<<<<<<< HEAD
-from PySide2.QtWidgets import ( QCheckBox, QTableWidget, QAction, QMenu, QTableView,
-      QDialog,  QSpinBox, QLabel, QComboBox, QGridLayout, QGroupBox
-     )
-import math, csv
-from io import StringIO
-=======
 from PySide2.QtWidgets import ( QCheckBox, QTableWidget, QAction, QMenu,
       QTableView, QDialog,  QSpinBox, QLabel, QComboBox, QGridLayout, QGroupBox
      )
 import math, csv
 from io import StringIO
 
->>>>>>> 4c61b08d
 
 class HeaderDataTableWidget(QTableWidget):
   def __init__(self, *args, **kwargs):
