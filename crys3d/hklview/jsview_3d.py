
from __future__ import absolute_import, division, print_function
from libtbx.math_utils import roundoff
import traceback
from cctbx.miller import display2 as display
from cctbx.array_family import flex
from cctbx import miller
from crys3d.hklview import HKLJavaScripts
from scitbx import graphics_utils
from scitbx import matrix
import scitbx.math
from libtbx.utils import Sorry, to_str
import threading, math, sys, cmath
if sys.version_info[0] > 2: # using websockets which is superior to websocket_server
  from crys3d.hklview.WebBrowserMessengerPy3 import WBmessenger
else: # using websocket_server
  from crys3d.hklview.WebBrowserMessengerPy2 import WBmessenger

from time import sleep
import os.path, time, copy
import libtbx
import webbrowser, tempfile
from six.moves import range
<<<<<<< HEAD

=======
>>>>>>> 4c61b08d


def has_phil_path(philobj, *paths): # variable number of arguments
  for path in paths:
    if len([ e.path for e in philobj.all_definitions() if path in e.path.split(".") ]):
      return True
  return False


class ArrayInfo:
  def __init__(self, millarr, mprint=sys.stdout.write, fomlabel=None):
    from iotbx.gui_tools.reflections import get_array_description
    if (millarr.unit_cell() is None) or (millarr.space_group() is None) :
      raise Sorry("No space group info is present in data")
    data = millarr.data()
    self.datatype = ""
    if (isinstance(data, flex.int)):
      data = flex.double([e for e in data if e!= display.inanval])
      self.datatype = "isint"
    if millarr.is_complex_array():
      data = flex.abs(millarr.data())
      self.datatype = "iscomplex"
    #data = [e for e in data if not math.isnan(e)]
    data = graphics_utils.NoNansArray( data, data[0] ) # assuming data[0] isn't NaN
    self.maxdata = flex.max( data )
    self.mindata = flex.min( data )
    self.maxsigmas = self.minsigmas = None
    if millarr.sigmas() is not None:
      data = millarr.sigmas()
      self.datatype = "hassigmas"
      #data = [e for e in data if not math.isnan(e)]
      data = graphics_utils.NoNansArray( data, data[0] ) # assuming data[0] isn't NaN
      self.maxsigmas = flex.max( data )
      self.minsigmas = flex.min( data )
    self.minmaxdata = (roundoff(self.mindata), roundoff(self.maxdata))
    self.minmaxsigs = (roundoff(self.minsigmas), roundoff(self.maxsigmas))
    self.labels = self.desc = ""
    #import code, traceback; code.interact(local=locals(), banner="".join( traceback.format_stack(limit=10) ) )
    if millarr.info():
      #self.labels = millarr.info().label_string()
      self.labels = millarr.info().labels
      if fomlabel:
        self.labels = [ millarr.info().label_string() + " + " + fomlabel ]
        self.datatype = "iscomplex_fom"
      self.desc = get_array_description(millarr)
    self.span = ("?" , "?")
    self.spginf = millarr.space_group_info().symbol_and_number()
    dmin = 0.0
    dmax = 0.0
    try:
      self.span = ( millarr.index_span().min(), millarr.index_span().max())
      dmin = millarr.d_max_min()[1]
      dmax = millarr.d_max_min()[0]
    except Exception as e:
      mprint(to_str(e))
    issymunique = millarr.is_unique_set_under_symmetry()
    isanomalous = millarr.anomalous_flag()
    self.infotpl = ( ",".join(self.labels), self.desc, self.spginf, millarr.indices().size(), self.span,
     self.minmaxdata, self.minmaxsigs, (roundoff(dmin), roundoff(dmax)), issymunique, isanomalous )
    self.infostr = "%s (%s), space group: %s, %s HKLs: %s, MinMax: %s, MinMaxSigs: %s, d_minmax: %s, SymUnique: %d, Anomalous: %d" %self.infotpl


def MakeHKLscene( proc_array, pidx, setts, mapcoef_fom_dict, merge, mprint=sys.stdout.write):
  scenemaxdata =[]
  scenemindata =[]
  scenemaxsigmas = []
  sceneminsigmas = []
  scenearrayinfos = []
  hklscenes = []
  fomsarrays_idx = [(None, None)]
  #mprint("in MakeHKLscene", verbose=True)
  #import code, traceback; code.interact(local=locals(), banner="".join( traceback.format_stack(limit=10) ) )
  if proc_array.is_complex_array():
    fomsarrays_idx.extend( mapcoef_fom_dict.get(proc_array.info().label_string()) )
  settings = setts
  if (settings.expand_anomalous or settings.expand_to_p1) \
      and not proc_array.is_unique_set_under_symmetry() and not merge:
    #settings = copy.deepcopy(settings)
    settings.expand_anomalous = False
    settings.expand_to_p1 = False
    mprint("The " + proc_array.info().label_string() + \
         " array is not symmetry unique and therefore won't be expanded")
  if (settings.inbrowser==True):
    settings.expand_anomalous = False
    settings.expand_to_p1 = False

  for (fomsarray, fidx) in fomsarrays_idx:
    hklscene = display.scene(miller_array=proc_array, merge=merge,
      settings=settings, foms_array=fomsarray, fullprocessarray=True )
    if not hklscene.SceneCreated:
      mprint("The " + proc_array.info().label_string() + " array was not processed")
      #return False
      continue
    #import code, traceback; code.interact(local=locals(), banner="".join( traceback.format_stack(limit=10) ) )
    # cast any NAN values to 1 of the colours and radii to 0.2 before writing javascript
    if hklscene.SceneCreated:
      hklscenes.append( hklscene)
      #b = flex.bool([math.isnan(e[0] + e[1] + e[2]) for e in hklscene.colors])
      #hklscene.colors = hklscene.colors.set_selected(b, (1.0, 1.0, 1.0))
      hklscene.colors = graphics_utils.NoNansvec3( hklscene.colors, 1.0, 1.0, 1.0)
      #b = flex.bool([math.isnan(e) for e in hklscene.radii])
      #hklscene.radii = hklscene.radii.set_selected(b, 0.2)
      hklscene.radii = graphics_utils.NoNansArray( hklscene.radii, 0.2)
      fomslabel = None
      if fomsarray:
        fomslabel = fomsarray.info().label_string()
      ainf = ArrayInfo(hklscene.work_array, fomlabel=fomslabel)
      scenemaxdata.append( ainf.maxdata )
      scenemindata.append( ainf.mindata )
      scenemaxsigmas.append(ainf.maxsigmas)
      sceneminsigmas.append(ainf.minsigmas)
      scenearrayinfos.append([ainf.infostr, pidx, fidx, ainf.labels, ainf.datatype])
      #self.mprint("%d, %s" %(i, infostr) )
      #i +=1
  return (hklscenes, scenemaxdata, scenemindata, scenemaxsigmas, sceneminsigmas, scenearrayinfos)


def MakeTtips(hklscene, j):
  tooltipstringsdict = {}
  colstraliases = ""
  if hklscene.isUsingFOMs():
    return tooltipstringsdict, colstraliases # already have tooltips for the scene without the associated fom
  colstraliases += "\n  var st%d = '\\n%s: '" %(j, hklscene.work_array.info().label_string() )
  ocolstr = hklscene.work_array.info().label_string()
  if hklscene.work_array.is_complex_array():
    ampl = flex.abs(hklscene.data)
    phases = flex.arg(hklscene.data) * 180.0/math.pi
    # purge nan values from array to avoid crash in fmod_positive()
    #b = flex.bool([bool(math.isnan(e)) for e in phases])
    # replace the nan values with an arbitrary float value
    #phases = phases.set_selected(b, 42.4242)
    phases = graphics_utils.NoNansArray( phases, 42.4242)
    # Cast negative degrees to equivalent positive degrees
    phases = flex.fmod_positive(phases, 360.0)
  sigmas = hklscene.sigmas
  for i,datval in enumerate(hklscene.data):
    od =""
    if hklscene.work_array.is_complex_array():
      od = str(roundoff(ampl[i], 2)) + ", " + str(roundoff(phases[i], 1)) + \
        "\'+DGR+\'"
    elif sigmas is not None:
      od = str(roundoff(datval, 2)) + ", " + str(roundoff(sigmas[i], 2))
    else:
      od = str(roundoff(datval, 2))
    if not (math.isnan( abs(datval) ) or datval == display.inanval):
      hkl = hklscene.indices[i]
      if not hkl in tooltipstringsdict:
        spbufttip = '\'+hk+\'%s, %s, %s' %(hkl[0], hkl[1], hkl[2])
        spbufttip += '\ndres: %s ' %str(roundoff(hklscene.dres[i], 2) )
        spbufttip += '\'+AA+\'' # javascript alias for angstrom
        tooltipstringsdict[hkl] = spbufttip
      # st1, st2,... are javascript aliases for miller array labelstrings as declared in colstraliases
      tooltipstringsdict[hkl] += '\'+st%d+\'%s' %(j, od)
  return tooltipstringsdict, colstraliases


class hklview_3d:
  def __init__ (self, *args, **kwds) :
    self.settings = kwds.get("settings")
    self.ngl_settings = None #NGLsettings()
    self.viewerparams = kwds.get("settings")
    self.diff_phil = None
    self.params = None
    self.miller_array = None
    self.symops = []
    self.sg = None
    self.tooltipstrings = []
    self.tooltipstringsdict = {}
    self.d_min = None
    self.scene = None
    self.lastscene_id = None
    self.merge = False
    self.NGLscriptstr = ""
    self.camera_type = "orthographic"
    self.primitivetype = "SphereBuffer"
    self.url = ""
    self.bin_labels_type_idx = ("Resolution",  "", -1, -1)
    self.colour_scene_id = None
    self.radii_scene_id = None
    #self.scene_id = None
    #self.rotation_mx = matrix.identity(3)
    self.rot_recip_zvec = None
    self.rot_zvec = None
    self.meanradius = -1
    self.past = time.time()
    self.orientmessage = None
    self.high_quality = True
    if 'high_quality' in kwds:
      self.high_quality = kwds['high_quality']
    self.clipNear = None
    self.clipFar = None
    self.cameraPosZ = None
    self.boundingX = None
    self.boundingY = None
    self.boundingZ = None
    self.OrigClipNear = None
    self.OrigClipFar = None
    self.cameratranslation = ( 0,0,0 )
    #self.angle_x_svec = 0.0
    #self.angle_y_svec = 0.0
    self.angle_z_svec = 0.0
    #self.angle_z_yzvec = 0.0
    #self.angle_y_yzvec = 0.0
    #self.angle_y_xyvec = 0.0
    self.angle_x_xyvec = 0.0
    self.vecrotmx = None
    self.unit_h_axis = None
    self.unit_k_axis = None
    self.unit_l_axis = None
    self.normal_hk = None
    self.normal_kl = None
    self.normal_lh = None
    self.isnewfile = False
    self.has_new_miller_array = False
    self.sleeptime = 0.025
    self.colstraliases = ""
    self.binvals = []
    self.binvalsboundaries = []
    self.oldnbinvalsboundaries = None
    self.proc_arrays = []
    self.HKLscene = []
    self.HKLscenes = []
    self.HKLscenedict = {}
    self.HKLscenesdict = {}
    self.HKLscenesMaxdata = []
    self.HKLscenesMindata = []
    self.HKLscenesMaxsigmas = []
    self.HKLscenesMinsigmas = []
    self.bindata = None
    self.reciproc_scale = 1.0
    self.realspace_scale = 1.0
    self.sceneisdirty = True
    self.imagename = None
    self.imgdatastr = ""
    self.hkl_scenes_info = []
    self.match_valarrays = []
    self.array_infostrs = []
    self.array_infotpls = []
    self.binstrs = []
    self.nuniqueval = 0
    self.bin_infotpls = []
    self.mapcoef_fom_dict = {}
    self.sceneid_from_arrayid = []
    self.parent = None
    if 'parent' in kwds:
      self.parent = kwds['parent']
    self.verbose = 0
    if 'verbose' in kwds:
      self.verbose = eval(kwds['verbose'])
    self.debug = None
    if 'debug' in kwds:
      self.debug = kwds['debug']
    self.mprint = sys.stdout.write
    if 'mprint' in kwds:
      self.mprint = kwds['mprint']
    self.nbinvalsboundaries = 0
    self.websockport = 7894
    if 'websockport' in kwds:
      self.websockport = kwds['websockport']
    tempdir = tempfile.gettempdir()
    # ensure unique file name by including port number in filename
    self.hklfname = os.path.join(tempdir, "hkl_%d.htm" %self.websockport )
    if os.path.isfile(self.hklfname):
      os.remove(self.hklfname)
    if 'htmlfname' in kwds and kwds['htmlfname']:
      self.hklfname = kwds['htmlfname']
    self.hklfname = os.path.abspath( self.hklfname )
    self.jscriptfname = os.path.join(tempdir, "hkljstr_%d.js" %self.websockport)
    if os.path.isfile(self.jscriptfname):
      os.remove(self.jscriptfname)
    if 'jscriptfname' in kwds and kwds['jscriptfname'] != "":
      self.jscriptfname = kwds['jscriptfname']
    self.send_info_to_gui = None
    if 'send_info_to_gui' in kwds:
      self.send_info_to_gui = kwds['send_info_to_gui']
    self.mprint('Output will be written to \"%s\"\n' \
      'rendering WebGL with JavaScript in \"%s\"' %(self.hklfname, self.jscriptfname))
    self.hklhtml = r"""
<!DOCTYPE HTML PUBLIC "-//W3C//DTD HTML 4.0 Transitional//EN">

<html>
<head>
<meta charset="utf-8" />
</head>

<body>
<script src="%s" type="text/javascript"></script>

<script src="%s" type="text/javascript"></script>
    """
    self.htmldiv = """
<div id="viewport" style="width:100%; height:100%;"></div>

</body></html>

    """
    self.colourgradientvalues = []
    self.isinjected = False
    self.UseOSBrowser = ""
    ldic=locals()
    if 'UseOSBrowser' in kwds:
      exec("UseOSBrowser = kwds['UseOSBrowser']", globals(), ldic)
      self.UseOSBrowser = ldic["UseOSBrowser"]
    self.viewmtrx = None
    self.lastviewmtrx = None
    self.currentRotmx = matrix.identity(3)
    self.HKLsceneKey = ( 0, False, self.viewerparams.expand_anomalous, self.viewerparams.expand_to_p1  )
    self.handshakewait = 5
    if 'handshakewait' in kwds:
      self.handshakewait = eval(kwds['handshakewait'])
    self.lastmsg = "" # "Ready"
    self.WBmessenger = WBmessenger(self)
    self.AddToBrowserMsgQueue = self.WBmessenger.AddToBrowserMsgQueue
    self.WBmessenger.StartWebsocket()
    self.javascriptcleaned = False


  def __exit__(self, exc_type, exc_value, traceback):
    # not called unless instantiated with a "with hklview_3d ... " statement
    self.JavaScriptCleanUp()
    nwait = 0
    while not self.WBmessenger.isterminating and nwait < 5:
      #sleep(self.sleeptime)
      self.WBmessenger.Sleep(self.sleeptime)
      nwait += self.sleeptime
    if os.path.isfile(self.hklfname):
      os.remove(self.hklfname)
    if os.path.isfile(self.jscriptfname):
      os.remove(self.jscriptfname)
    self.mprint("Destroying hklview_3d", 1)


  def SendInfoToGUI(self, mydict):
    if self.send_info_to_gui:
      self.send_info_to_gui( mydict )


  def update_settings(self, diff_phil, curphilparam) :
    self.ngl_settings = curphilparam.viewer.NGL
    self.viewerparams = curphilparam.viewer
    self.params = curphilparam
    self.diff_phil = diff_phil

    if has_phil_path(diff_phil,
                     "openfilename",
                     "spacegroup_choice",
                     "using_space_subgroup",
                     "merge_data",
                     "camera_type",
                     "miller_array_operations",
                     ) \
     or has_phil_path(diff_phil, "viewer") \
     and has_phil_path(diff_phil,
                       "show_data_over_sigma",
                       "show_missing",
                       "show_only_missing",
                       "show_systematic_absences",
                       "slice_axis",
                       "slice_mode",
                       "slice_index",
                       "sigma_color",
                       "sigma_radius",
<<<<<<< HEAD
=======
                       "fontsize",
>>>>>>> 4c61b08d
                       "scene_id",
                       "scale",
                       "nth_power_scale_radii"
                       ) \
     or self.viewerparams.inbrowser==False and \
      ( has_phil_path(diff_phil,
                     "expand_anomalous",
                     "expand_to_p1",
                     "show_anomalous_pairs")
       ):
        self.sceneisdirty = True
        if has_phil_path(diff_phil, "scene_id",
                         "scale",
                         "nth_power_scale_radii"
            ):
          self.ConstructReciprocalSpace(curphilparam, scene_id=self.viewerparams.scene_id )
        else:
          self.ConstructReciprocalSpace(curphilparam )
    msg = ""
    if self.viewerparams.scene_id is not None and \
      ( has_phil_path(diff_phil,
                      "show_missing",
                      "show_only_missing",
                      "show_systematic_absences",
                      "scene_bin_thresholds",
                      "bin_labels_type_idx",
                      "nbins"
                      )
       ):
      self.binvals, self.nuniqueval = self.calc_bin_thresholds(curphilparam.bin_labels_type_idx, curphilparam.nbins)
      self.sceneisdirty = True

    if has_phil_path(diff_phil, "camera_type"):
      self.set_camera_type()

    if has_phil_path(diff_phil, "miller_array_operations"):
      self.viewerparams.scene_id = len(self.HKLscenedict)-1
      self.set_scene(self.viewerparams.scene_id)
      self.params.miller_array_operations = ""

    if self.viewerparams.scene_id is not None:
      if not self.isinjected:
        self.scene = self.HKLscene_from_dict(self.viewerparams.scene_id)
      self.DrawNGLJavaScript()
      self.mprint( "Rendered %d reflections" % self.scene.points.size(), verbose=1)
      self.set_volatile_params()
    return curphilparam


  def set_volatile_params(self):
    if self.viewerparams.scene_id is not None:
      if has_phil_path(self.diff_phil, "angle_around_vector"): # no need to redraw any clip plane
        return
      self.fix_orientation(self.viewerparams.NGL.fixorientation)
      self.SetMouseSpeed(self.viewerparams.NGL.mouse_sensitivity)
      R = flex.vec3_double( [(0,0,0)])
      hkldist = -1
      clipwidth = None
      isreciprocal = True
      if self.viewerparams.slice_mode: # explicit slicing
        if self.viewerparams.slice_axis=="h": hkl = [1,0,0]
        if self.viewerparams.slice_axis=="k": hkl = [0,1,0]
        if self.viewerparams.slice_axis=="l": hkl = [0,0,1]
        R = hkl[0] * self.normal_kl + hkl[1] * self.normal_lh - hkl[2] * self.normal_hk
        clipwidth = 200
      if self.params.clip_plane.clipwidth and not self.viewerparams.slice_mode:
        clipwidth = self.params.clip_plane.clipwidth
        hkldist = self.params.clip_plane.hkldist
        R = flex.vec3_double( [(self.params.clip_plane.h, self.params.clip_plane.k, self.params.clip_plane.l)])
        if self.params.clip_plane.fractional_vector == "realspace" or self.params.clip_plane.fractional_vector == "tncs":
          isreciprocal = False
      self.clip_plane_vector(R[0][0], R[0][1], R[0][2], hkldist,
          clipwidth, self.viewerparams.NGL.fixorientation, self.params.clip_plane.is_parallel,
          isreciprocal)
      if self.viewerparams.inbrowser and not self.viewerparams.slice_mode:
        self.ExpandInBrowser(P1= self.viewerparams.expand_to_p1,
                              friedel_mate= self.viewerparams.expand_anomalous)
      self.SetOpacities(self.viewerparams.NGL.bin_opacities )
      if self.params.real_space_unit_cell_scale_fraction is None:
        scale = None
      else:
        scale = (self.realspace_scale - 1.0)*self.params.real_space_unit_cell_scale_fraction + 1.0
      self.DrawUnitCell(scale )
      if self.params.reciprocal_unit_cell_scale_fraction is None:
        scale = None
      else:
        scale = (self.reciproc_scale - 1.0)*self.params.reciprocal_unit_cell_scale_fraction + 1.0
      self.DrawReciprocalUnitCell(scale )
      self.set_tooltip_opacity()
      self.set_show_tooltips()


  def set_scene(self, scene_id):
    self.binvals = []
    self.isinjected = False
    if scene_id is None:
      return False
    self.colour_scene_id = scene_id
    self.radii_scene_id = scene_id
    self.set_miller_array(scene_id)
    if (self.miller_array is None):
      raise Sorry("No data loaded!")
    self.mprint( "Miller array %s runs from hkls: %s to %s" \
     %(self.miller_array.info().label_string(), self.miller_array.index_span().min(),
        self.miller_array.index_span().max() ) )
    self.mprint("Spacegroup: %s" %self.miller_array.space_group().info().symbol_and_number())
    return True


  def set_miller_array(self, scene_id=None, merge=None, details=""):
    if scene_id is not None:
      self.viewerparams.scene_id = scene_id
      self.isinjected = False
    if self.viewerparams and self.viewerparams.scene_id is not None and self.viewerparams.scene_id >= 0 and self.HKLscene:
      self.miller_array = self.HKLscene_from_dict(self.viewerparams.scene_id).miller_array
      self.scene = self.HKLscene_from_dict(self.viewerparams.scene_id)
    self.merge = merge
    if (self.miller_array is None):
      return
    self.identify_suitable_fomsarrays()
    self.GetUnitcellScales()
    self.d_min = self.miller_array.d_min()
    array_info = self.miller_array.info()
    self.sg = self.miller_array.space_group()
    self.symops = self.sg.all_ops()
    self.binvals = [ 1.0/self.miller_array.d_max_min()[0], 1.0/self.miller_array.d_max_min()[1]  ]
    #import code, traceback; code.interact(local=locals(), banner="".join( traceback.format_stack(limit=10) ) )
    uc = "a=%g b=%g c=%g angles=%g,%g,%g" % self.miller_array.unit_cell().parameters()
    self.mprint( "Data: %s %s, %d reflections in space group: %s, unit Cell: %s" \
      % (array_info.label_string(), details, self.miller_array.indices().size(), \
          self.miller_array.space_group_info(), uc), verbose=0 )


  def Complex2AmplitudesPhases(self, data):
    ampls = flex.abs(data)
    phases = flex.arg(data) * 180.0/math.pi
    # purge nan values from array to avoid crash in fmod_positive()
    #b = flex.bool([bool(math.isnan(e)) for e in phases])
    # replace the nan values with an arbitrary float value
    #phases = phases.set_selected(b, 42.4242)
    phases = graphics_utils.NoNansArray( phases, 42.4242)
    # Cast negative degrees to equivalent positive degrees
    phases = flex.fmod_positive(phases, 360.0)
    return ampls, phases


  def GetTooltipOnTheFly(self, id, sym_id, anomalous=False):
    hkl = self.scene.indices[id]
    hklvec = flex.vec3_double( [(hkl[0], hkl[1], hkl[2])])
    rotmx=None
    if sym_id >= 0 and sym_id < len(self.symops):
      rotmx = self.symops[sym_id].r()

    Rhkl = hklvec[0]
    if rotmx:
      Rhkl = hklvec[0] * rotmx
    rothkl = Rhkl
    #import code, traceback; code.interact(local=locals(), banner="".join( traceback.format_stack(limit=10) ) )
    if anomalous:
      rothkl =  (-Rhkl[0], -Rhkl[1], -Rhkl[2])
    spbufttip = '\'H,K,L: %d, %d, %d' %(rothkl[0], rothkl[1], rothkl[2])
    # resolution and angstrom character
    spbufttip += '\\ndres: %s \'+ String.fromCharCode(197) +\'' \
      %str(roundoff(self.miller_array.unit_cell().d(hkl), 2) )
    for hklscene in self.HKLscenes:
      if hklscene.isUsingFOMs():
        continue # already have tooltips for the scene without the associated fom
      datval = None
      if hkl in hklscene.work_array.indices():
        datval = hklscene.work_array.data_at_first_index(hkl)
      else:
        if id >= hklscene.data.size():
          continue
        datval = hklscene.data[id]
      if datval is not None and (not (math.isnan( abs(datval) ) or datval == display.inanval)):
        if hklscene.work_array.is_complex_array():
          ampl = abs(datval)
          phase = cmath.phase(datval) * 180.0/math.pi
          # purge nan values from array to avoid crash in fmod_positive()
          # and replace the nan values with an arbitrary float value
          if math.isnan(phase):
            phase = 42.4242
          # Cast negative degrees to equivalent positive degrees
          phase = phase % 360.0
        spbufttip +="\\n" + hklscene.work_array.info().label_string() + ': '
        if hklscene.work_array.is_complex_array():
          spbufttip += str(roundoff(ampl, 2)) + ", " + str(roundoff(phase, 1)) + \
            "\'+ String.fromCharCode(176) +\'" # degree character
        elif hklscene.work_array.sigmas() is not None:
          sigma = hklscene.work_array.sigma_at_first_index(hkl)
          spbufttip += str(roundoff(datval, 2)) + ", " + str(roundoff(sigma, 2))
        else:
          spbufttip += str(roundoff(datval, 2))
    spbufttip += '\\n\\n%d,%d,%d' %(id, sym_id, anomalous) # compared by the javascript
    spbufttip += '\''
    return spbufttip


  def get_col_fomcol(self, idx):
    if len(self.HKLInfo_from_dict()) == 0:
      return -1, -1
    return self.HKLInfo_from_dict(idx)[6], self.HKLInfo_from_dict(idx)[7]


  def SupersetMillerArrays(self):
    self.match_valarrays = []
    # First loop over all miller arrays to make a superset of hkls of all
    # miller arrays. Then loop over all miller arrays and extend them with NaNs
    # as to contain the same hkls as the superset
    self.mprint("Gathering superset of miller indices...")
    superset_array = self.proc_arrays[0].deep_copy()
    for i,procarray in enumerate(self.proc_arrays):
      if i==0:
        continue
      # first match indices in currently selected miller array with indices in the other miller arrays
      matchindices = miller.match_indices(superset_array.indices(), procarray.indices() )
      valarray = procarray.select( matchindices.pairs().column(1) )
      if valarray.anomalous_flag() != superset_array.anomalous_flag():
        superset_array._anomalous_flag = valarray._anomalous_flag
      missing = procarray.lone_set( superset_array )
      superset_array = display.ExtendMillerArray(superset_array, missing.size(), missing.indices())
    self.mprint("Extending miller arrays to match superset of miller indices...")
    for i,procarray in enumerate(self.proc_arrays):
      # first match indices in currently selected miller array with indices in the other miller arrays
      matchindices = miller.match_indices(superset_array.indices(), procarray.indices() )
      valarray = procarray.select( matchindices.pairs().column(1) )
      if valarray.anomalous_flag() != superset_array.anomalous_flag():
        superset_array._anomalous_flag = valarray._anomalous_flag
      missing = superset_array.lone_set( valarray )
      # insert NAN values for reflections in self.miller_array not found in procarray
      valarray = display.ExtendMillerArray(valarray, missing.size(), missing.indices())
      match_valindices = miller.match_indices(superset_array.indices(), valarray.indices() )
      match_valarray = valarray.select( match_valindices.pairs().column(1) )
      match_valarray.sort(by_value="packed_indices")
      match_valarray.set_info(procarray.info() )
      self.match_valarrays.append( match_valarray )
    self.mprint("Done making superset")


  def ConstructReciprocalSpace(self, curphilparam, scene_id=None):
    sceneid = scene_id
    if scene_id is not None and scene_id != self.viewerparams.scene_id:
      sceneid = self.viewerparams.scene_id
    self.HKLsceneKey = (curphilparam.spacegroup_choice,
                         curphilparam.using_space_subgroup,
                         curphilparam.merge_data,
                         self.viewerparams.expand_anomalous or self.viewerparams.inbrowser,
                         self.viewerparams.expand_to_p1 or self.viewerparams.inbrowser,
                         self.viewerparams.inbrowser,
                         self.viewerparams.slice_axis,
                         self.viewerparams.slice_mode,
                         self.viewerparams.slice_index,
                         self.viewerparams.show_missing,
                         self.viewerparams.show_only_missing,
                         self.viewerparams.show_systematic_absences,
                         self.viewerparams.sigma_radius,
                         self.viewerparams.sigma_color,
                         self.viewerparams.scene_id,
                         self.viewerparams.scale,
                         self.viewerparams.nth_power_scale_radii
                         )
    if self.HKLsceneKey in self.HKLscenedict and not self.has_new_miller_array:
      self.HKLscene = self.HKLscenedict.get(self.HKLsceneKey, False)
      if self.HKLscene:
        self.mprint("Using cached HKL scene", verbose=1)
        return True
    if self.has_new_miller_array:
      self.identify_suitable_fomsarrays()
    self.mprint("Constructing HKL scenes", verbose=0)
    assert(self.proc_arrays)
    if scene_id is None:
      hkl_scenes_info = []
      self.HKLscenes = []
      sceneid = 0
      for (idx, arr) in enumerate(self.proc_arrays):
        (hklscenes, scenemaxdata,
          scenemindata, scenemaxsigmas,
            sceneminsigmas, scenearrayinfos
         ) = MakeHKLscene( arr.deep_copy(), idx, copy.deepcopy(self.viewerparams), self.mapcoef_fom_dict, None, self.mprint )

        for i,inf in enumerate(scenearrayinfos):
          self.mprint("%d, %s" %(idx+i+1, inf[0]), verbose=0)
          self.HKLsceneKey = (curphilparam.spacegroup_choice,
                                curphilparam.using_space_subgroup,
                                curphilparam.merge_data,
                                self.viewerparams.expand_anomalous or self.viewerparams.inbrowser,
                                self.viewerparams.expand_to_p1 or self.viewerparams.inbrowser,
                                self.viewerparams.inbrowser,
                                self.viewerparams.slice_axis,
                                self.viewerparams.slice_mode,
                                self.viewerparams.slice_index,
                                self.viewerparams.show_missing,
                                self.viewerparams.show_only_missing,
                                self.viewerparams.show_systematic_absences,
                                self.viewerparams.sigma_radius,
                                self.viewerparams.sigma_color,
                                sceneid,
                                self.viewerparams.scale,
                                self.viewerparams.nth_power_scale_radii
                                )
          self.HKLscenedict[self.HKLsceneKey] = ( hklscenes[i], scenemaxdata[i],
          scenemindata[i], scenemaxsigmas[i], sceneminsigmas[i], inf )
          hkl_scenes_info.append(inf)
          self.HKLscenes.append(hklscenes[i])
          sceneid += 1
      self.hkl_scenes_info = hkl_scenes_info
      if self.viewerparams.scene_id is not None:
        self.HKLsceneKey = (curphilparam.spacegroup_choice,
                              curphilparam.using_space_subgroup,
                              curphilparam.merge_data,
                              self.viewerparams.expand_anomalous or self.viewerparams.inbrowser,
                              self.viewerparams.expand_to_p1 or self.viewerparams.inbrowser,
                              self.viewerparams.inbrowser,
                              self.viewerparams.slice_axis,
                              self.viewerparams.slice_mode,
                              self.viewerparams.slice_index,
                              self.viewerparams.show_missing,
                              self.viewerparams.show_only_missing,
                              self.viewerparams.show_systematic_absences,
                              self.viewerparams.sigma_radius,
                              self.viewerparams.sigma_color,
                              self.viewerparams.scene_id,
                              self.viewerparams.scale,
                              self.viewerparams.nth_power_scale_radii
                              )
      scenearraylabeltypes = [ (e[3], e[4], e[1], sceneid) for sceneid,e in enumerate(hkl_scenes_info) ]
      self.SendInfoToGUI({ "scene_array_label_types": scenearraylabeltypes, "NewHKLscenes" : True })
    else:
      idx = self.scene_id_to_array_id(scene_id)
      (hklscenes, scenemaxdata,
        scenemindata, scenemaxsigmas,
          sceneminsigmas, scenearrayinfos
      ) = MakeHKLscene( self.proc_arrays[idx].deep_copy(), idx, copy.deepcopy(self.viewerparams), self.mapcoef_fom_dict, None, self.mprint )
      for i,inf in enumerate(scenearrayinfos):
        self.mprint("%d, %s" %(idx+i+1, inf[0]), verbose=0)
        self.HKLsceneKey = (curphilparam.spacegroup_choice,
                              curphilparam.using_space_subgroup,
                              curphilparam.merge_data,
                              self.viewerparams.expand_anomalous or self.viewerparams.inbrowser,
                              self.viewerparams.expand_to_p1 or self.viewerparams.inbrowser,
                              self.viewerparams.inbrowser,
                              self.viewerparams.slice_axis,
                              self.viewerparams.slice_mode,
                              self.viewerparams.slice_index,
                              self.viewerparams.show_missing,
                              self.viewerparams.show_only_missing,
                              self.viewerparams.show_systematic_absences,
                              self.viewerparams.sigma_radius,
                              self.viewerparams.sigma_color,
                              scene_id,
                              self.viewerparams.scale,
                              self.viewerparams.nth_power_scale_radii
                              )
        self.HKLscenedict[self.HKLsceneKey] =  ( hklscenes[i], scenemaxdata[i],
          scenemindata[i], scenemaxsigmas[i], sceneminsigmas[i], inf )
    (
      self.HKLscene,
      self.HKLscenesMaxdata,
      self.HKLscenesMindata,
      self.HKLscenesMaxsigmas,
      self.HKLscenesMinsigmas,
      self.hkl_scenes_info
    ) =  self.HKLscenedict[self.HKLsceneKey]
    self.sceneisdirty = True
    self.has_new_miller_array = False
    return True


  def Sceneid_to_SceneKey(self, sceneid):
    return (self.params.spacegroup_choice,
                      self.params.using_space_subgroup,
                      self.params.merge_data,
                      self.viewerparams.expand_anomalous or self.viewerparams.inbrowser,
                      self.viewerparams.expand_to_p1 or self.viewerparams.inbrowser,
                      self.viewerparams.inbrowser,
                      self.viewerparams.slice_axis,
                      self.viewerparams.slice_mode,
                      self.viewerparams.slice_index,
                      self.viewerparams.show_missing,
                      self.viewerparams.show_only_missing,
                      self.viewerparams.show_systematic_absences,
                      self.viewerparams.sigma_radius,
                      self.viewerparams.sigma_color,
                      sceneid,
                      self.viewerparams.scale,
                      self.viewerparams.nth_power_scale_radii
                      )


  def HKLscene_from_dict(self, sceneid=None):
    if sceneid is None:
      sceneid = self.viewerparams.scene_id
    HKLsceneKey = self.Sceneid_to_SceneKey(sceneid)
    if not self.HKLscenedict.get(HKLsceneKey, False):
      self.ConstructReciprocalSpace(self.params, scene_id=sceneid)
    return self.HKLscenedict[HKLsceneKey][0]


  def HKLMaxData_from_dict(self, sceneid=None):
    if sceneid is None:
      sceneid = self.viewerparams.scene_id
    HKLsceneKey = self.Sceneid_to_SceneKey(sceneid)
    return self.HKLscenedict[HKLsceneKey][1]


  def HKLMinData_from_dict(self, sceneid=None):
    if sceneid is None:
      sceneid = self.viewerparams.scene_id
    HKLsceneKey = self.Sceneid_to_SceneKey(sceneid)
    return self.HKLscenedict[HKLsceneKey][2]


  def HKLMaxSigmas_from_dict(self, sceneid=None):
    if sceneid is None:
      sceneid = self.viewerparams.scene_id
    HKLsceneKey = self.Sceneid_to_SceneKey(sceneid)
    return self.HKLscenedict[HKLsceneKey][3]


  def HKLMinSigmas_from_dict(self, sceneid=None):
    if sceneid is None:
      sceneid = self.viewerparams.scene_id
    HKLsceneKey = self.Sceneid_to_SceneKey(sceneid)
    return self.HKLscenedict[HKLsceneKey][4]


  def HKLInfo_from_dict(self, sceneid=None):
    if sceneid is None:
      sceneid = self.viewerparams.scene_id
    HKLsceneKey = self.Sceneid_to_SceneKey(sceneid)
    return self.HKLscenedict[HKLsceneKey][5]


  def identify_suitable_fomsarrays(self):
    self.mprint("Matching complex arrays to suitable FOM arrays")
    self.mapcoef_fom_dict = {}
    self.sceneid_from_arrayid = []
    for k,proc_array in enumerate(self.proc_arrays):
      fom_arrays_idx = []
      array_scene_ids = [(k,k)]
      for i,foms_array in enumerate(self.proc_arrays):
        if not proc_array.is_complex_array() or not foms_array.is_real_array():
          continue
        if proc_array.size() != foms_array.size():
          continue
        if  min(foms_array.data()) < 0.0 or flex.max(foms_array.data()) > 1.0:
          continue
        fom_arrays_idx.append( (foms_array, i) )
        array_scene_ids.append((k,i))
      self.sceneid_from_arrayid.extend( array_scene_ids)
      self.mapcoef_fom_dict[proc_array.info().label_string()] = fom_arrays_idx


  def scene_id_to_array_id(self, scene_id):
    for i,array_scene_id in enumerate(self.sceneid_from_arrayid):
      if scene_id == i:
        return array_scene_id[0]
    return None


  def calc_bin_thresholds(self, bin_labels_type_idx, nbins):
    self.bin_labels_type_idx = eval(bin_labels_type_idx)
    binscenelabel = self.bin_labels_type_idx[0]
    if binscenelabel=="Resolution":
      warray = self.HKLscene_from_dict(int(self.viewerparams.scene_id)).work_array
      dres = self.HKLscene_from_dict(int(self.viewerparams.scene_id)).dres
      uc = warray.unit_cell()
      indices = self.HKLscene_from_dict(int(self.viewerparams.scene_id)).indices
      binning = miller.binning( uc, nbins, indices, flex.max(dres), flex.min(dres) )
      binvals = [ binning.bin_d_range(n)[0] for n in binning.range_all() ]
      binvals = [ e for e in binvals if e != -1.0] # delete dummy limit
      binvals = list( 1.0/flex.double(binvals) )
      nuniquevalues = len(set(list(dres)))
<<<<<<< HEAD
    elif self.binscenelabel=="Singletons":
=======
    elif binscenelabel=="Singletons":
>>>>>>> 4c61b08d
        binvals = [ -1.5, -0.5, 0.5, 1.5 ]
        nuniquevalues = len(binvals)
    else:
      bindata, dummy = self.get_matched_binarray()
      selection = flex.sort_permutation( bindata )
      bindata_sorted = bindata.select(selection)
      # get binvals by dividing bindata_sorted with nbins
      binvals = [bindata_sorted[0]] * nbins #
      for i,e in enumerate(bindata_sorted):
        idiv = int(nbins*float(i)/len(bindata_sorted))
        binvals[idiv] = e
      nuniquevalues = len(set(list(bindata)))
    binvals.sort()
    return binvals, nuniquevalues


  def UpdateBinValues(self, binvals = [], nuniquevalues = 0):
    if binvals:
      binvals.sort()
      self.binvals = binvals
    else: # ensure default resolution interval includes all data by avoiding rounding errors
      self.binvals = [ 1.0/(self.miller_array.d_max_min()[0]*1.001),
                       1.0/(self.miller_array.d_max_min()[1]*0.999) ]
    self.nuniqueval = nuniquevalues


  def get_matched_binarray(self):
    sceneid = self.bin_labels_type_idx[3]
    datatype = self.bin_labels_type_idx[1]
    binscenelabel = self.bin_labels_type_idx[0]
    label = self.HKLscene_from_dict(sceneid).work_array.info().label_string()
    if datatype == "hassigmas" and binscenelabel == "Sigmas of " + label:
      bindata = self.HKLscene_from_dict(sceneid).sigmas.deep_copy()
      binvalsboundaries = [ self.HKLMinSigmas_from_dict(sceneid) - 0.1 , self.HKLMaxSigmas_from_dict(sceneid) + 0.1 ]
    elif datatype == "iscomplex" and "Phases of " + label in binscenelabel:
      bindata = self.HKLscene_from_dict(sceneid).phases.deep_copy()
      # preselect centric reflections, i.e. those with phi = 0 or 180
      binvalsboundaries = [-0.01, 0.01, 179.99, 180.01, 359.99, 360]
    elif datatype == "iscomplex" and "Amplitudes of " + label in binscenelabel:
      bindata = self.HKLscene_from_dict(sceneid).ampl.deep_copy()
      binvalsboundaries = [ self.HKLMinData_from_dict(sceneid) - 0.1 , self.HKLMaxData_from_dict(sceneid) + 0.1 ]
    else:
      bindata = self.HKLscene_from_dict(sceneid).data.deep_copy()
      binvalsboundaries = [ self.HKLMinData_from_dict(sceneid) - 0.1 , self.HKLMaxData_from_dict(sceneid) + 0.1 ]
    return bindata, binvalsboundaries


  def MatchBinArrayToSceneArray(self):
    # match bindata with data or sigmas
    if self.bin_labels_type_idx[0] == "Resolution":
      return 1.0/self.scene.dres
    binarraydata, dummy = self.get_matched_binarray()
    scenearraydata = self.HKLscene_from_dict(self.viewerparams.scene_id).data
    ibinarray = self.bin_labels_type_idx[3]
    matchindices = miller.match_indices(self.HKLscene_from_dict(self.viewerparams.scene_id).indices,
                                        self.HKLscene_from_dict(ibinarray).indices )
    matched_binarray = binarraydata.select( matchindices.pairs().column(1) )
    #valarray.sort(by_value="packed_indices")
    #import code, traceback; code.interact(local=locals(), banner="".join( traceback.format_stack(limit=10) ) )
    #missing = scenearraydata.lone_set( valarray )
    # insert NAN values for reflections in self.miller_array not found in binarray
    #valarray = display.ExtendMillerArray(valarray, missing.size(), missing.indices() )
    #match_valindices = miller.match_indices(scenearray.indices(), valarray.indices() )
    #match_valarray = valarray.select( match_valindices.pairs().column(1) )
    #match_valarray.sort(by_value="packed_indices")
    #match_valarray.set_info(binarraydata.info() )
    # patch the bin array so its sequence matches the scene array
    patched_binarraydata = []
    c = 0
    for b in matchindices.pair_selection(0):
      if b:
        patched_binarraydata.append(matched_binarray[c])
        c +=1
      else:
        patched_binarraydata.append(float("nan"))
    return flex.double(patched_binarraydata)


  def OperateOn1MillerArray(self, millarr, operation):
    # lets user specify a one line python expression operating on data, sigmas
<<<<<<< HEAD
    data = millarr.data()
    sigmas = millarr.sigmas()
    indices = millarr.indices()
    dres = millarr.unit_cell().d( millarr.indices() )
=======
>>>>>>> 4c61b08d
    newarray = millarr.deep_copy()
    data = newarray.data()
    sigmas = newarray.sigmas()
    dres = newarray.unit_cell().d( newarray.indices() )
    self.mprint("Creating new miller array through the operation: %s" %operation)
    try:
      newdata = None
      newsigmas = None
      ldic=locals()
      exec(operation, globals(), ldic)
      newdata = ldic["newdata"]
      newarray._data = newdata
      newsigmas = ldic["newsigmas"]
      newarray._sigmas = newsigmas
      return newarray
    except Exception as e:
      self.mprint( str(e), verbose=0)
      return None


  def OperateOn2MillerArrays(self, millarr1, millarr2, operation):
    # lets user specify a one line python expression operating on data1 and data2
    matchindices = miller.match_indices(millarr1.indices(), millarr2.indices() )
    matcharr1 = millarr1.select( matchindices.pairs().column(0) ).deep_copy()
    matcharr2 = millarr2.select( matchindices.pairs().column(1) ).deep_copy()
    data1 = matcharr1.data()
    data2 = matcharr2.data()
    sigmas1 = matcharr1.sigmas()
    sigmas2 = matcharr2.sigmas()
    dres = matcharr1.unit_cell().d( matcharr1.indices() )
    newarray = matcharr2.deep_copy()
    newarray._sigmas = None
    self.mprint("Creating new miller array through the operation: %s" %operation)
    try:
      newdata = None
      newsigmas = None
      ldic=locals()
      exec(operation, globals(), ldic)
      newdata = ldic["newdata"]
      newarray._data = newdata
      newsigmas = ldic["newsigmas"]
      newarray._sigmas = newsigmas
      return newarray
    except Exception as e:
      self.mprint( str(e), verbose=0)
      return None


  def DrawNGLJavaScript(self, blankscene=False):
    if not self.scene or not self.sceneisdirty:
      return
    if self.miller_array is None :
      self.mprint( "Select an HKL scene to display reflections" )
      return
    self.mprint("Composing JavaScript...")

    h_axis = flex.vec3_double([self.scene.axes[0]])
    k_axis = flex.vec3_double([self.scene.axes[1]])
    l_axis = flex.vec3_double([self.scene.axes[2]])
    self.unit_h_axis = 1.0/h_axis.norm() * h_axis
    self.unit_k_axis = 1.0/k_axis.norm() * k_axis
    self.unit_l_axis = 1.0/l_axis.norm() * l_axis
    self.unit_normal_hk = self.unit_h_axis.cross( self.unit_k_axis )
    self.unit_normal_kl = self.unit_k_axis.cross( self.unit_l_axis )
    self.unit_normal_lh = self.unit_l_axis.cross( self.unit_h_axis )
    self.normal_hk = h_axis.cross( k_axis )
    self.normal_kl = k_axis.cross( l_axis )
    self.normal_lh = l_axis.cross( h_axis )

    maxnorm = max(h_axis.norm(), max(k_axis.norm(), l_axis.norm()))
    l1 = self.scene.renderscale * maxnorm * 1.1
    l2= self.scene.renderscale * maxnorm * 1.15
    Hstararrowstart = roundoff( [-self.unit_h_axis[0][0]*l1, -self.unit_h_axis[0][1]*l1, -self.unit_h_axis[0][2]*l1] )
    Hstararrowend = roundoff( [self.unit_h_axis[0][0]*l1, self.unit_h_axis[0][1]*l1, self.unit_h_axis[0][2]*l1] )
    Hstararrowtxt  = roundoff( [self.unit_h_axis[0][0]*l2, self.unit_h_axis[0][1]*l2, self.unit_h_axis[0][2]*l2] )
    Kstararrowstart = roundoff( [-self.unit_k_axis[0][0]*l1, -self.unit_k_axis[0][1]*l1, -self.unit_k_axis[0][2]*l1] )
    Kstararrowend = roundoff( [self.unit_k_axis[0][0]*l1, self.unit_k_axis[0][1]*l1, self.unit_k_axis[0][2]*l1] )
    Kstararrowtxt  = roundoff( [self.unit_k_axis[0][0]*l2, self.unit_k_axis[0][1]*l2, self.unit_k_axis[0][2]*l2] )
    Lstararrowstart = roundoff( [-self.unit_l_axis[0][0]*l1, -self.unit_l_axis[0][1]*l1, -self.unit_l_axis[0][2]*l1] )
    Lstararrowend = roundoff( [self.unit_l_axis[0][0]*l1, self.unit_l_axis[0][1]*l1, self.unit_l_axis[0][2]*l1] )
    Lstararrowtxt  = roundoff( [self.unit_l_axis[0][0]*l2, self.unit_l_axis[0][1]*l2, self.unit_l_axis[0][2]*l2] )
    # make arrow font size roughly proportional to radius of highest resolution shell
    #fontsize = str(1.0 + roundoff(math.pow( max(self.miller_array.index_span().max()), 1.0/3.0)))
    if not self.miller_array:
      fontsize = 1.0
    else:
      fontsize = 1.0 + roundoff(math.pow( max(self.miller_array.index_span().max()), 1.0/2.0))
    #fontsize *= self.viewerparams.NGL.fontsize/7.0
    fontsize = str(self.viewerparams.NGL.fontsize)

    if blankscene:
      axisfuncstr = "\nvar MakeHKL_Axis = function() { };\n"
    else:
      axisfuncstr = """
var fontsize = %s;
function MakeHKL_Axis(mshape)
{
  // xyz arrows
  // mshape.addSphere( [0,0,0] , [ 1, 1, 1 ], 0.3, 'Origin');
  //blue-x
  mshape.addArrow( %s, %s , [ 0, 0, 1 ], 0.1);
  //green-y
  mshape.addArrow( %s, %s , [ 0, 1, 0 ], 0.1);
  //red-z
  mshape.addArrow( %s, %s , [ 1, 0, 0 ], 0.1);

  mshape.addText( %s, [ 0, 0, 1 ], fontsize, 'h');
  mshape.addText( %s, [ 0, 1, 0 ], fontsize, 'k');
  mshape.addText( %s, [ 1, 0, 0 ], fontsize, 'l');
};
    """ %(fontsize, str(Hstararrowstart), str(Hstararrowend),
          str(Kstararrowstart),
          str(Kstararrowend), str(Lstararrowstart), str(Lstararrowend), Hstararrowtxt,
          Kstararrowtxt, Lstararrowtxt)
    if not blankscene:
      # Make colour gradient array used for drawing a bar of colours next to associated values on the rendered html
      mincolourscalar = self.HKLMinData_from_dict(self.colour_scene_id)
      maxcolourscalar = self.HKLMaxData_from_dict(self.colour_scene_id)
      if self.viewerparams.sigma_color:
        mincolourscalar = self.HKLMinSigmas_from_dict(self.colour_scene_id)
        maxcolourscalar = self.HKLMaxSigmas_from_dict(self.colour_scene_id)
      span = maxcolourscalar - mincolourscalar
      ln = 60
      incr = span/ln
      colourgradarrays = []
      val = mincolourscalar
      colourscalararray = flex.double()
      colourscalararray.append( val )
      for j,sc in enumerate(range(ln)):
        val += incr
        colourscalararray.append( val )
      if self.HKLscene_from_dict(self.colour_scene_id).miller_array.is_complex_array():
        # When displaying phases from map coefficients together with fom values
        # compute colour map chart as a function of fom and phase values (x,y axis)
        incr = 360.0/ln
        val = 0.0
        colourscalararray = flex.double()
        colourscalararray.append( val )
        for j in enumerate(range(ln)):
          val += incr
          colourscalararray.append( val )

        fomarrays = []
        if self.HKLscene_from_dict(self.colour_scene_id).isUsingFOMs():
          fomln = 50
          fom = 1.0
          fomdecr = 1.0/(fomln-1.0)
        # make fomln fom arrays of size len(colourscalararray) when calling colour_by_phi_FOM
          for j in range(fomln):
            fomarrays.append( flex.double(len(colourscalararray), fom) )
            fom -= fomdecr
          for j in range(fomln):
            colourgradarrays.append( graphics_utils.colour_by_phi_FOM( colourscalararray*(math.pi/180.0), fomarrays[j] ) * 255.0)
        else:
          fomln =1
          fomarrays = [1.0]
          colourgradarrays.append( graphics_utils.colour_by_phi_FOM( colourscalararray*(math.pi/180.0) ) * 255.0)
      else:
        fomln = 1
        fomarrays = [1.0]
        colourgradarrays.append(graphics_utils.color_by_property(
          properties= flex.double(colourscalararray),
          selection=flex.bool( len(colourscalararray), True),
          color_all=False,
          gradient_type= self.viewerparams.color_scheme) * 255.0)

      colors = self.HKLscene_from_dict(self.colour_scene_id).colors
      radii = self.HKLscene_from_dict(self.radii_scene_id).radii
      self.meanradius = flex.mean(radii)

    if blankscene:
      points = flex.vec3_double( [ ] )
      colors = flex.vec3_double( [ ] )
      radii = flex.double( [ ] )
      self.bin_labels_type_idx = ("Resolution",  "", -1, -1)
    else:
      points = self.scene.points

    nrefls = points.size()
    hkls = self.scene.indices
    dres = self.scene.dres
    if self.bin_labels_type_idx[0] =="Resolution":
      colstr = "dres"
<<<<<<< HEAD
    elif self.binscenelabel=="Singletons":
=======
    elif self.bin_labels_type_idx[0] =="Singletons":
>>>>>>> 4c61b08d
      colstr = "Singleton"
    else:
      if not blankscene:
        colstr = self.HKLscene_from_dict(self.bin_labels_type_idx[3]).work_array.info().label_string()
    data = self.scene.data
    if not blankscene:
      colourlabel = self.HKLscene_from_dict(self.colour_scene_id).colourlabel
      fomlabel = self.HKLscene_from_dict(self.colour_scene_id).fomlabel
    #import code, traceback; code.interact(local=locals(), banner="".join( traceback.format_stack(limit=10) ) )
    assert (colors.size() == radii.size() == nrefls)
    colours = []
    positions = []
    radii2 = []
    spbufttips = []

    self.binvalsboundaries = []
    if not blankscene:
      if self.bin_labels_type_idx[0] =="Resolution":
        self.binvalsboundaries = self.binvals
        self.bindata = 1.0/self.scene.dres
<<<<<<< HEAD
      elif self.binscenelabel=="Singletons":
=======
      elif self.bin_labels_type_idx[0] =="Singletons":
>>>>>>> 4c61b08d
        self.binvalsboundaries = self.binvals
        self.bindata = self.scene.singletonsiness
      else:
        dummy, self.binvalsboundaries = self.get_matched_binarray()
        self.binvalsboundaries.extend( self.binvals )
        self.binvalsboundaries.sort()
        if self.binvalsboundaries[0] < 0.0:
          self.binvalsboundaries.append(0.0)
          self.binvalsboundaries.sort()
        self.bindata = self.MatchBinArrayToSceneArray()

    self.nbinvalsboundaries = len(self.binvalsboundaries)
    # avoid resetting opacities of bins unless we change the number of bins
    if self.oldnbinvalsboundaries != self.nbinvalsboundaries:
      self.ngl_settings.bin_opacities = str([ (1.0, e) for e in range(self.nbinvalsboundaries + 1) ])
    self.oldnbinvalsboundaries = self.nbinvalsboundaries
    # Un-binnable data are scene data values where there are no matching reflections in the bin data
    # Put these in a separate bin and be diligent with the book keeping!
    for ibin in range(self.nbinvalsboundaries+1): # adding the extra bin for un-binnable data
      colours.append([]) # colours and positions are 3 x size of data()
      positions.append([])
      radii2.append([])
      spbufttips.append([])

    def data2bin(d, binvalsboundaries, nbinvalsboundaries):
      for ibin, binval in enumerate(binvalsboundaries):
        if math.isnan(d): # NaN values are un-binnable. Tag them for an additional last bin
          return nbinvalsboundaries
        if (ibin+1) == nbinvalsboundaries:
          return ibin
        if d > binval and d <= binvalsboundaries[ibin+1]:
          return ibin
      raise Sorry("data2bin: Should never get here")

    def getprecision(v1,v2):
      diff = abs(v1-v2); precision = 1; e = 1
      while diff*e < 1.0:
        e *= 10
        precision += 1
      return precision

    if nrefls > 0 and self.bindata.size() != points.size():
      raise Sorry("Not the same number of reflections in bin-data and displayed data")

    start_time = time.time()
    for i, hklstars in enumerate(points):
      # bin currently displayed data according to the values of another miller array
      ibin = data2bin( self.bindata[i], self.binvalsboundaries, self.nbinvalsboundaries )
      positions[ibin].extend( graphics_utils.flt_roundoffvec3(hklstars, 2) )
      colours[ibin].extend( graphics_utils.flt_roundoffvec3(colors[i], 2) )
      radii2[ibin].append( graphics_utils.flt_roundoff(radii[i], 2) )
      spbufttips[ibin].append( i )

    elapsed_time = time.time() - start_time
    self.mprint("elapsed time: %s" %elapsed_time, verbose=2)

    spherebufferstr = self.colstraliases
    negativeradiistr = ""
    cntbin = 0
    self.binstrs = []
    self.bin_infotpls = []
    if self.nuniqueval < self.params.nbins:
      self.mprint("%d bins was requested but %s data has only %d unique value(s)!" %(self.params.nbins, colstr, self.nuniqueval), 0)
    for ibin in range(self.nbinvalsboundaries+1):
      mstr =""
      nreflsinbin = len(radii2[ibin])
      if nreflsinbin == 0:
        continue
      bin2 = float("nan"); bin1= float("nan") # indicates un-binned data
      if ibin == self.nbinvalsboundaries:
        mstr= "bin[%d] has %d reflections with no %s values (assigned to %2.3f)" %(cntbin, nreflsinbin, \
                colstr, bin1)
      precision = 3
      if ibin < (self.nbinvalsboundaries-1):
        bin1 = self.binvalsboundaries[ibin]
        bin2 = self.binvalsboundaries[ibin+1]
        bin3 = bin2
        if ibin < (self.nbinvalsboundaries-2):
          bin3= self.binvalsboundaries[ibin+2]
        if colstr=="dres":
          bin1= 1.0/self.binvalsboundaries[ibin]
          bin2= 1.0/self.binvalsboundaries[ibin+1]
          if ibin < (self.nbinvalsboundaries-2):
            bin3= 1.0/self.binvalsboundaries[ibin+2]
        #calculate precision by comparing a bin value with bin value below and above it
        prec1 = getprecision(bin1, bin2)
        prec2 = prec1
        if bin2 != bin3:
          prec2 = getprecision(bin3, bin2)
        precision = max(prec1, prec2)
        # format bin values string with necessary decimal places (precision)
        binformatstr = "]%2." + str(precision) + "f; %2." + str(precision) + "f]"
        mstr= "bin[%d] has %d reflections with %s in " %(cntbin, nreflsinbin, colstr)
        mstr += binformatstr %(bin1, bin2)
      self.bin_infotpls.append( roundoff((nreflsinbin, bin1, bin2 ), precision) )
      self.binstrs.append(mstr)
      self.mprint(mstr, verbose=0)

      spherebufferstr += "\n// %s\n" %mstr
      #spherebufferstr += "  ttips.push( [ ] );"
      ttlst = [-1]
      ttlst.extend(spbufttips[ibin])
      ttipsobj = "{ ids: " + str( ttlst ) + """,
       getPosition: function() { return { x:0, y:0 }; } // dummy function to avoid crash
  } """
      # + ",\n      getPosition: function() { return stage.mouseObserver.canvasPosition; } }"
      spherebufferstr += "  ttips.push( %s );" %str( ttipsobj )
      spherebufferstr += """
  positions.push( new Float32Array( %s ) );
  colours.push( new Float32Array( %s ) );
  radii.push( new Float32Array( %s ) );
  shapebufs.push( new NGL.%s({
    position: positions[%d],
    color: colours[%d], """ %(str(positions[ibin]), str(colours[ibin]), \
        str(radii2[ibin]), self.primitivetype, cntbin, \
        cntbin)
      if self.primitivetype == "SphereBuffer":
        spherebufferstr += "\n    radius: radii[%d]," %cntbin
      spherebufferstr += "\n    picking: ttips[%d]," %cntbin
      if self.primitivetype == "PointBuffer":
        spherebufferstr += "\n  }, {pointSize: %1.2f})\n" %self.viewerparams.scale
      else:
        if self.high_quality:
          spherebufferstr += """
    })
  );
  """
        else:
          spherebufferstr += """
    }, { disableImpostor: true
   ,    sphereDetail: 0 }) // rather than default value of 2 icosahedral subdivisions
  );
  """
      spherebufferstr += "shape.addBuffer(shapebufs[%d]);\n  alphas.push(1.0);\n" %cntbin

      cntbin += 1

    if self.ngl_settings.bin_opacities == "":
      self.ngl_settings.bin_opacities = str([ (1.0, e) for e in range(cntbin) ])

    self.SendInfoToGUI( { "bin_opacities": self.ngl_settings.bin_opacities,
                          "bin_infotpls": self.bin_infotpls,
                          "bin_data_label": self.bin_labels_type_idx[0],
                          "tooltip_opacity": self.ngl_settings.tooltip_alpha
                         } )

    if not blankscene:
      colourgradstrs = "colourgradvalarray = new Array(%s);\n" %fomln
      # if displaying phases from map coefficients together with fom values then
      for g,colourgradarray in enumerate(colourgradarrays):
        self.colourgradientvalues = []
        for j,e in enumerate(colourgradarray):
          self.colourgradientvalues.append( [colourscalararray[j], e] )
        self.colourgradientvalues = roundoff( self.colourgradientvalues )
        fom = fomarrays[g]
        colourgradstr = []
        for j,val in enumerate(self.colourgradientvalues):
          vstr = ""
          alpha = 1.0
          rgb = (int(val[1][0]), int(val[1][1]), int(val[1][2]) )
          gradval = "rgba(%s, %s, %s, %s)" %(rgb[0], rgb[1], rgb[2], alpha)
          if j%10 == 0 or j==len(self.colourgradientvalues)-1 :
            vstr = str( roundoff(val[0], 2, as_string=True) )
          colourgradstr.append([vstr , gradval])
        colourgradstrs += "  colourgradvalarray[%s] = %s;\n" %(g, str(colourgradstr) )

      colourscriptstr = """

  //colourgradvalarrays
  %s

  ColourChart("%s", "%s");

    """ % (colourgradstrs, colourlabel, fomlabel)

    qualitystr = """ , { disableImpostor: true
                  , sphereDetail: 0 } // rather than default value of 2 icosahedral subdivisions
            """
    if self.high_quality:
      qualitystr = ""

    self.NGLscriptstr = ""
    if not blankscene:
      self.NGLscriptstr = HKLJavaScripts.NGLscriptstr % ( self.ngl_settings.tooltip_alpha,
        '\"' + self.camera_type + '\"', axisfuncstr, spherebufferstr,
        negativeradiistr, colourscriptstr)
<<<<<<< HEAD
=======

>>>>>>> 4c61b08d
    WebsockMsgHandlestr = HKLJavaScripts.WebsockMsgHandlestr %(self.websockport, cntbin,
             str(self.verbose>=2).lower(), self.__module__, self.__module__, qualitystr )

    self.NGLscriptstr = WebsockMsgHandlestr + self.NGLscriptstr
    if self.jscriptfname:
      with open( self.jscriptfname, "w") as f:
        f.write( self.NGLscriptstr )
    self.ReloadNGL()
    if not blankscene:
      if self.WaitforHandshake():
        nwait = 0
        while self.viewmtrx is None and nwait < self.handshakewait:
          #time.sleep(self.sleeptime)
          self.WBmessenger.Sleep(self.sleeptime)
          nwait += self.sleeptime
      self.GetClipPlaneDistances()
      self.GetBoundingBox()
      self.OrigClipFar = self.clipFar
      self.OrigClipNear = self.clipNear
      self.SetMouseSpeed( self.ngl_settings.mouse_sensitivity )
    self.sceneisdirty = False
    self.lastscene_id = self.viewerparams.scene_id


  def ProcessMessage(self, message):
    try:
      if sys.version_info[0] > 2:
        ustr = str
      else:
        ustr = unicode
      if isinstance(message, bytes) and isinstance(self.lastmsg, ustr) and "Imageblob" in self.lastmsg:
        self.mprint( "Saving image to file", verbose=1)
        with open( self.imagename, "wb") as imgfile:
          imgfile.write( message)

      if isinstance(message, ustr) and message != "":
        if "Orientation" in message:
          self.ProcessOrientationMessage(message)
        elif 'Received message:' in message:
          self.mprint( message, verbose=2)
        elif "websocket" in message:
          self.mprint( message, verbose=1)
        elif "Refreshing" in message or "disconnecting" in message:
          self.mprint( message, verbose=1)
          self.WBmessenger.Sleep(self.sleeptime)
        elif "AutoViewSet" in message:
          self.set_volatile_params()
        elif "JavaScriptCleanUpDone:" in message:
          self.mprint( message, verbose=1)
          self.WBmessenger.Sleep(0.5) # time for browser to clean up
          if not self.isnewfile:
            self.WBmessenger.StopWebsocket()
        elif "JavaScriptError:" in message:
          self.mprint( message, verbose=0)
        elif "Expand" in message:
          self.mprint( message, verbose=2)
        elif "Connection lost" in message:
          self.mprint( message, verbose=1)
<<<<<<< HEAD
=======
        elif "Imageblob" in message:
          self.mprint( "Image to be received", verbose=1)
>>>>>>> 4c61b08d
        elif "ImageWritten" in message:
          self.mprint( "Image saved to file", verbose=0)
        elif "ReturnClipPlaneDistances:" in message:
          datastr = message[ message.find("\n") + 1: ]
          lst = datastr.split(",")
          flst = [float(e) for e in lst]
          self.clipNear = flst[0]
          self.clipFar = flst[1]
          self.cameraPosZ = flst[2]
        elif "ReturnBoundingBox:" in message:
          datastr = message[ message.find("\n") + 1: ]
          lst = datastr.split(",")
          flst = [float(e) for e in lst]
          self.boundingX = flst[0]
          self.boundingY = flst[1]
          self.boundingZ = flst[2]
        elif "ReturnMouseSpeed" in message:
          datastr = message[ message.find("\n") + 1: ]
          lst = datastr.split(",")
          flst = [float(e) for e in lst]
          if flst[0] is not None and not cmath.isnan(flst[0]):
            self.ngl_settings.mouse_sensitivity = flst[0]
        elif "tooltip_id:" in message:
          ttipids = message.split("tooltip_id:")[1]
          hklid = eval(message.split("tooltip_id:")[1])[0]
          sym_id = eval(message.split("tooltip_id:")[1])[1]
          is_friedel_mate = eval(message.split("tooltip_id:")[1])[2]
          rotmx = None
          hkls = self.scene.indices
          if not is_friedel_mate:
            ttip = self.GetTooltipOnTheFly(hklid, sym_id)
          else:
            hklid = hklid % len(hkls)
            ttip = self.GetTooltipOnTheFly(hklid, sym_id, anomalous=True)
          self.AddToBrowserMsgQueue("ShowThisTooltip", ttip)
        else:
          if "Ready " in message:
            self.mprint( message, verbose=5)
    except Exception as e:
      self.mprint( to_str(e) + "\n" + traceback.format_exc(limit=10), verbose=0)
    self.lastmsg = message


  def GetCameraPosRotTrans(self, viewmtrx):
    lst = viewmtrx.split(",")
    flst = [float(e) for e in lst]
    ScaleRotMx = matrix.sqr( (flst[0], flst[4], flst[8],
                          flst[1], flst[5], flst[9],
                          flst[2], flst[6], flst[10]
                          )
    )
    cameratranslation = (flst[12], flst[13], flst[14])
    self.mprint("translation: %s" %str(roundoff(cameratranslation)), verbose=3)
    alllst = roundoff(flst)
    self.mprint("""OrientationMatrix matrix:
  %s,  %s,  %s,  %s
  %s,  %s,  %s,  %s
  %s,  %s,  %s,  %s
  %s,  %s,  %s,  %s
Distance: %s
    """ %tuple(alllst), verbose=4)
    rotdet = ScaleRotMx.determinant()
    if rotdet <= 0.0:
      self.mprint("Negative orientation matrix determinant!!", verbose=1)
      self.SetAutoView() # return old values as a fall back even if they're out of date
      return self.cameraPosZ, self.currentRotmx, self.cameratranslation
    else:
      cameradist = math.pow(rotdet, 1.0/3.0)
    self.mprint("Scale distance: %s" %roundoff(cameradist), verbose=3)
    currentRotmx = matrix.identity(3)
    if cameradist > 0.0:
      currentRotmx = ScaleRotMx/cameradist
      cameraPosZ = cameradist
    return cameraPosZ, currentRotmx, cameratranslation


  def ProcessOrientationMessage(self, message):
    if message.find("NaN")>=0 or message.find("undefined")>=0:
      return
    if "OrientationBeforeReload:" in message:
      #sleep(0.2)
      if not self.isnewfile:
        self.viewmtrx = message[ message.find("\n") + 1: ]
        self.lastviewmtrx = self.viewmtrx
      self.isnewfile = False
    self.viewmtrx = message[ message.find("\n") + 1: ]
    self.cameraPosZ, self.currentRotmx, self.cameratranslation = self.GetCameraPosRotTrans( self.viewmtrx)
    rotlst = roundoff(self.currentRotmx.elems)
    self.mprint("""Rotation matrix:
  %s,  %s,  %s
  %s,  %s,  %s
  %s,  %s,  %s
    """ %rotlst, verbose=3)
    if "MouseMovedOrientation:" in message:
      self.params.mouse_moved = True
    if self.currentRotmx.is_r3_rotation_matrix():
      # Round off matrix elements to avoid machine imprecision errors that might cast
      # any matrix element into a number strictly larger than 1 which would
      # crash r3_rotation_matrix_as_x_y_z_angles()
      self.currentRotmx = matrix.sqr(roundoff(self.currentRotmx.elems, 9) )
      angles = self.currentRotmx.r3_rotation_matrix_as_x_y_z_angles(deg=True)
      self.mprint("angles: %s" %str(roundoff(angles)), verbose=3)
      z_vec = flex.vec3_double( [(0,0,1)])
      self.rot_zvec = z_vec * self.currentRotmx
      self.mprint("Rotated cartesian Z direction : %s" %str(roundoff(self.rot_zvec[0])), verbose=3)
      rfracmx = matrix.sqr( self.miller_array.unit_cell().reciprocal().fractionalization_matrix() )
      self.rot_recip_zvec = self.rot_zvec * rfracmx
      self.rot_recip_zvec = (1.0/self.rot_recip_zvec.norm()) * self.rot_recip_zvec
      self.mprint("Rotated reciprocal L direction : %s" %str(roundoff(self.rot_recip_zvec[0])), verbose=3)


  def WaitforHandshake(self, sec=5):
    nwait = 0
    while not self.WBmessenger.browserisopen :
      #time.sleep(self.sleeptime)
      self.WBmessenger.Sleep(self.sleeptime)
      nwait += self.sleeptime
      if nwait > sec:
        return False
    return True


  def OpenBrowser(self):
    if self.viewerparams.scene_id is not None and not self.WBmessenger.websockclient \
       and not self.WBmessenger.browserisopen or self.isnewfile:
      NGLlibpath = libtbx.env.under_root(os.path.join("modules","cctbx_project","crys3d","hklview","ngl.js") )
      htmlstr = self.hklhtml %(NGLlibpath, os.path.abspath( self.jscriptfname))
      htmlstr += self.htmldiv
      with open(self.hklfname, "w") as f:
        f.write( htmlstr )
      self.url = "file:///" + os.path.abspath( self.hklfname )
      self.url = self.url.replace("\\", "/")
      self.mprint( "Writing %s and connecting to its websocket client" %self.hklfname, verbose=1)
      if self.UseOSBrowser=="default":
        if not webbrowser.open(self.url, new=0):
          self.mprint("Could not open the default web browser")
          return False
      if self.UseOSBrowser != "default" and self.UseOSBrowser != "":
        browserpath = self.UseOSBrowser + " %s"
        if not webbrowser.get(browserpath).open(self.url, new=0):
          self.mprint("Could not open web browser, %s" %self.UseOSBrowser)
          return False
      self.SendInfoToGUI({ "html_url": self.url } )
      self.WBmessenger.browserisopen = True
      self.isnewfile = False
      return True
    return False


  def set_camera_type(self):
    self.camera_type = self.ngl_settings.camera_type


  def set_show_tooltips(self):
    msg = "%s" %self.ngl_settings.show_tooltips
    self.AddToBrowserMsgQueue("DisplayTooltips", msg)


  def set_tooltip_opacity(self):
    msg = "%f" %self.ngl_settings.tooltip_alpha
    self.AddToBrowserMsgQueue("TooltipOpacity", msg)


  def SetOpacities(self, bin_opacities_str):
    retstr = ""
    if self.miller_array and bin_opacities_str and not self.isinjected:
      self.ngl_settings.bin_opacities = bin_opacities_str
      bin_opacitieslst = eval(self.ngl_settings.bin_opacities)
      for binopacity in bin_opacitieslst:
        alpha = binopacity[0] # float(binopacity.split(",")[0])
        bin = binopacity[1] # int(binopacity.split(",")[1])
        retstr += self.set_opacity(bin, alpha)
      self.SendInfoToGUI( { "bin_opacities": self.ngl_settings.bin_opacities } )
    self.mprint( retstr, verbose=1)


  def set_opacity(self, bin, alpha):
    if bin > self.nbinvalsboundaries-1:
      return "There are only %d bins present\n" %self.nbinvalsboundaries
    msg = "%d, %f" %(bin, alpha)
    self.AddToBrowserMsgQueue("alpha", msg)
    return "Opacity %s set on bin[%s]\n" %(alpha, bin)


  def RedrawNGL(self):
    self.AddToBrowserMsgQueue("Redraw")


  def ReloadNGL(self): # expensive as javascript may be several Mbytes large
    self.mprint("Rendering JavaScript...", verbose=1)
    if not self.OpenBrowser():
      self.AddToBrowserMsgQueue("Reload")


  def JavaScriptCleanUp(self, ):
    self.AddToBrowserMsgQueue("JavaScriptCleanUp")


  def ExpandInBrowser(self, P1=True, friedel_mate=True):
    if self.sceneisdirty:
      self.mprint( "Not expanding in browser", verbose=1)
      return
    uc = self.miller_array.unit_cell()
    OrtMx = matrix.sqr( uc.orthogonalization_matrix())
    InvMx = OrtMx.inverse()
    msgtype = "Expand"
    msg = ""
    unique_rot_ops = []
    if P1:
      msgtype += "P1"
      unique_rot_ops = self.symops[ 0 : self.sg.order_p() ] # avoid duplicate rotation matrices
      retmsg = "Expanding to P1 in browser"
      if not self.miller_array.is_unique_set_under_symmetry():
        retmsg += "\nNot all reflections are in the same asymmetric unit in reciprocal space.\n"
        retmsg += "Some reflections might be displayed on top of one another.\n"
      self.mprint( retmsg, verbose=1)
    else:
      unique_rot_ops = [ self.symops[0] ] # No P1 expansion. So only submit the identity matrix
    if friedel_mate and not self.miller_array.anomalous_flag():
      msgtype += "Friedel"
      self.mprint( "Expanding Friedel mates in browser", verbose=1)
    for i, symop in enumerate(unique_rot_ops):
      RotMx = matrix.sqr( symop.r().as_double())
      ortrot = (OrtMx * RotMx * InvMx).as_mat3()
      if RotMx.is_r3_identity_matrix():
        # avoid machine precision rounding errors converting 1.0 to 0.99999999..
        ortrot = (1.0, 0.0, 0.0, 0.0, 1.0, 0.0, 0.0, 0.0, 1.0)
      str_rot = str(ortrot)
      str_rot = str_rot.replace("(", "")
      str_rot = str_rot.replace(")", "")
      msg += str_rot + "\n" # add rotation matrix to end of message string
    self.AddToBrowserMsgQueue(msgtype, msg)
    self.GetBoundingBox() # bounding box changes when the extent of the displayed lattice changes



  def AddVector(self, s1, s2, s3, t1, t2, t3, isreciprocal=True, label="",
                  r=0, g=0, b=0, name="", radius = 0.15):
    """
    Place vector from {s1, s2, s3] to [t1, t2, t3] with colour r,g,b and label
    If name=="" creation is deferred until AddVector is eventually called with name != ""
    These vectors are then joined in the same NGL representation
    """
    uc = self.miller_array.unit_cell()
    vec1 = (s1*self.scene.renderscale, s2*self.scene.renderscale, s3*self.scene.renderscale)
    vec2 = (t1*self.scene.renderscale, t2*self.scene.renderscale, t3*self.scene.renderscale)
    #svec = list(vec)
    if isreciprocal:
      # uc.reciprocal_space_vector() only takes integer miller indices so compute the cartesian coordinates
      # for floating valued miller indices with the transpose of the fractionalization matrix
      vec1 = list( vec1 * matrix.sqr(uc.fractionalization_matrix()).transpose() )
      vec2 = list( vec2 * matrix.sqr(uc.fractionalization_matrix()).transpose() )
      svec1 = [ vec1[0], vec1[1], vec1[2] ]
      svec2 = [ vec2[0], vec2[1], vec2[2] ]
    else:
      vec1 = list( vec1 * matrix.sqr(uc.orthogonalization_matrix()) )
      vec2 = list( vec2 * matrix.sqr(uc.orthogonalization_matrix()) )
      vscale =  1.0/self.scene.renderscale
      # TODO: find suitable scale factor for displaying real space vector together with reciprocal vectors
      svec1 = [ vscale*vec1[0], vscale*vec1[1], vscale*vec1[2] ]
      svec2 = [ vscale*vec2[0], vscale*vec2[1], vscale*vec2[2] ]
    self.mprint("cartesian vector is: %s to %s" %(str(roundoff(svec1)), str(roundoff(svec2))), verbose=2)
    svec = [svec2[0]-svec1[0], svec2[1]-svec1[1], svec2[2]-svec1[2] ]
    xyvec = svec[:] # deep copying
    xyvec[2] = 0.0 # projection vector of svec in the xy plane
    xyvecnorm = math.sqrt( xyvec[0]*xyvec[0] + xyvec[1]*xyvec[1] )
    if xyvecnorm > 0.0:
      angle_x_xyvec = math.acos( xyvec[0]/xyvecnorm )*180.0/math.pi
      angle_y_xyvec = math.acos( xyvec[1]/xyvecnorm )*180.0/math.pi
    else:
      angle_x_xyvec = 90.0
      angle_y_xyvec = 90.0
    yzvec = svec[:]
    yzvec[0] = 0.0 # projection vector of svec in the yz plane
    yzvecnorm = math.sqrt( yzvec[1]*yzvec[1] + yzvec[2]*yzvec[2] )
    if yzvecnorm > 0.0:
      angle_y_yzvec = math.acos( yzvec[1]/yzvecnorm )*180.0/math.pi
      angle_z_yzvec = math.acos( yzvec[2]/yzvecnorm )*180.0/math.pi
    else:
      angle_y_yzvec = 90.0
      angle_z_yzvec = 90.0
    svecnorm = math.sqrt( svec[0]*svec[0] + svec[1]*svec[1] + svec[2]*svec[2] )
    angle_x_svec = math.acos( svec[0]/svecnorm )*180.0/math.pi
    angle_y_svec = math.acos( svec[1]/svecnorm )*180.0/math.pi
    angle_z_svec = math.acos( svec[2]/svecnorm )*180.0/math.pi
    if angle_y_svec > 90.0:
      angle_x_xyvec = -angle_x_xyvec
    self.mprint("angles in xy plane to x,y axis are: %s, %s" %(angle_x_xyvec, angle_y_xyvec), verbose=2)
    self.mprint("angles in yz plane to y,z axis are: %s, %s" %(angle_y_yzvec, angle_z_yzvec), verbose=2)
    self.mprint("angles to x,y,z axis are: %s, %s, %s" %(angle_x_svec, angle_y_svec, angle_z_svec ), verbose=2)
    self.mprint("deferred rendering vector from (%s, %s, %s) to (%s, %s, %s)" %(s1, s2, s3, t1, t2, t3), verbose=2)
    self.AddToBrowserMsgQueue("AddVector", "%s, %s, %s, %s, %s, %s, %s, %s, %s, %s, %s, %s" \
         %tuple(svec1 + svec2 + [r, g, b, label, name, radius]) )
    return angle_x_xyvec, angle_z_svec


  def PointVectorPerpendicularToClipPlane(self):
    rotmx = self.Euler2RotMatrix(( self.angle_x_xyvec, self.angle_z_svec, 0.0 ))
    if rotmx.determinant() < 0.99999:
      self.mprint("Rotation matrix determinant is less than 1")
      return rotmx
    self.currentRotmx = rotmx
    self.RotateMxStage(rotmx)
    return rotmx


  def PointVectorParallelToClipPlane(self):
    rotmx = self.Euler2RotMatrix(( self.angle_x_xyvec, self.angle_z_svec+90.0, 90.0 ))
    if rotmx.determinant() < 0.99999:
      self.mprint("Rotation matrix determinant is less than 1")
      return rotmx
    self.currentRotmx = rotmx
    self.RotateMxStage(rotmx)
    return rotmx


  def RotateAroundFracVector(self, phi, r1,r2,r3, prevrotmx = matrix.identity(3), isreciprocal=False, quietbrowser=True):
    if isreciprocal:
    # Assuming vector is in reciprocal space coordinates turn it into cartesian
      cartvec = list( (r1,r2,r3) * matrix.sqr(self.miller_array.unit_cell().fractionalization_matrix()).transpose() )
    else:
      # Assuming vector is in real space fractional coordinates turn it into cartesian
      cartvec = list( (r1,r2,r3) * matrix.sqr(self.miller_array.unit_cell().orthogonalization_matrix()) )
    #  Rodrigues rotation formula for rotation by phi angle around a vector going through origo
    #  See http://mathworld.wolfram.com/RodriguesRotationFormula.html
    # \mathbf I+\left(\sin\,\varphi\right)\mathbf W+\left(2\sin^2\frac{\varphi}{2}\right)\mathbf W^2
    normR = math.sqrt(cartvec[0]*cartvec[0] + cartvec[1]*cartvec[1] + cartvec[2]*cartvec[2] )
    ux = cartvec[0]/normR
    uy = cartvec[1]/normR
    uz = cartvec[2]/normR
    W = matrix.sqr([0, -uz, uy, uz, 0, -ux, -uy, ux, 0])
    I = matrix.identity(3)
    sin2phi2 = math.sin(phi/2)
    sin2phi2 *= sin2phi2
    RotMx = I + math.sin(phi)*W + 2* sin2phi2 * W*W
    self.currentRotmx = RotMx * prevrotmx # impose any other rotation already performed
    self.RotateMxStage(self.currentRotmx, quietbrowser)
    return self.currentRotmx, [ux, uy, uz]


  def SpinAnimate(self, r1, r2, r3):
    self.AddToBrowserMsgQueue("SpinAnimate", "%s, %s, %s" %(r1, r2, r3) )


  def DrawUnitCell(self, scale=1):
    if scale is None:
      self.RemoveVectors("unitcell")
      self.mprint( "Removing real space unit cell", verbose=1)
      return
    uc = self.miller_array.unit_cell()
    rad = 0.2 # scale # * 0.05 #  1000/ uc.volume()
    self.AddVector(0,0,0, scale,0,0, False, label="a", r=0.5, g=0.8, b=0.8, radius=rad)
    self.AddVector(0,0,0, 0,scale,0, False, label="b", r=0.8, g=0.5, b=0.8, radius=rad)
    self.AddVector(0,0,0, 0,0,scale, False, label="c", r=0.8, g=0.8, b=0.5, radius=rad)
    self.AddVector(scale,0,0, scale,scale,0, False, r=0.8, g=0.5, b=0.8, radius=rad)
    self.AddVector(0,scale,0, scale,scale,0, False, r=0.5, g=0.8, b=0.8, radius=rad)
    self.AddVector(0,0,scale, scale,0,scale, False, r=0.5, g=0.8, b=0.8, radius=rad)
    self.AddVector(0,0,scale, 0,scale,scale, False, r=0.8, g=0.5, b=0.8, radius=rad)
    self.AddVector(0,scale,scale, scale,scale,scale, False, r=0.5, g=0.8, b=0.8, radius=rad)
    self.AddVector(scale,0,scale, scale,scale,scale, False, r=0.8, g=0.5, b=0.8, radius=rad)
    self.AddVector(scale,0,0, scale,0,scale, False, r=0.8, g=0.8, b=0.5, radius=rad)
    self.AddVector(0,scale,0, 0,scale,scale, False, r=0.8, g=0.8, b=0.5, radius=rad)
    self.AddVector(scale,scale,0, scale,scale,scale, False, r=0.8, g=0.8, b=0.5, radius=rad, name="unitcell")
    self.mprint( "Adding real space unit cell", verbose=1)



  def DrawReciprocalUnitCell(self, scale=1):
    if scale is None:
      self.RemoveVectors("reciprocal_unitcell")
      self.mprint( "Removing reciprocal unit cell", verbose=1)
      return
    rad = 0.2 # 0.05 * scale
    self.AddVector(0,0,0, scale,0,0, label="a*", r=0.5, g=0.3, b=0.3, radius=rad)
    self.AddVector(0,0,0, 0,scale,0, label="b*", r=0.3, g=0.5, b=0.3, radius=rad)
    self.AddVector(0,0,0, 0,0,scale, label="c*", r=0.3, g=0.3, b=0.5, radius=rad)
    self.AddVector(scale,0,0, scale,scale,0, r=0.3, g=0.5, b=0.3, radius=rad)
    self.AddVector(0,scale,0, scale,scale,0, r=0.5, g=0.3, b=0.3, radius=rad)
    self.AddVector(0,0,scale, scale,0,scale, r=0.5, g=0.3, b=0.3, radius=rad)
    self.AddVector(0,0,scale, 0,scale,scale, r=0.3, g=0.5, b=0.3, radius=rad)
    self.AddVector(0,scale,scale, scale,scale,scale, r=0.5, g=0.3, b=0.3, radius=rad)
    self.AddVector(scale,0,scale, scale,scale,scale, r=0.3, g=0.5, b=0.3, radius=rad)
    self.AddVector(scale,0,0, scale,0,scale, r=0.3, g=0.3, b=0.5, radius=rad)
    self.AddVector(0,scale,0, 0,scale,scale, r=0.3, g=0.3, b=0.5, radius=rad)
    self.AddVector(scale,scale,0, scale,scale,scale, r=0.3, g=0.3, b=0.5, radius=rad, name="reciprocal_unitcell")
    self.mprint( "Adding reciprocal unit cell", verbose=1)


  def GetUnitcellScales(self):
    spanmin, spanmax = ( self.miller_array.index_span().min(), self.miller_array.index_span().max())
    uc = self.miller_array.unit_cell()
    vec = (1.0, 1.0, 1.0)
    # uc.reciprocal_space_vector() only takes integer miller indices so compute
    # the cartesian coordinates for real valued miller indices with the transpose of the fractionalization matrix
    vec1 = vec * matrix.sqr(uc.fractionalization_matrix()).transpose()
    reciproc_bodydiagonal_length = vec1.length()
    reciprocspanmaxvec = spanmax * matrix.sqr(uc.fractionalization_matrix()).transpose()
    reciproc_spanmax_length = reciprocspanmaxvec.length()
    reciprocspanminvec = spanmax * matrix.sqr(uc.fractionalization_matrix()).transpose()
    reciproc_spanmin_length = reciprocspanminvec.length()
    reciprocspan_length = max(reciproc_spanmax_length, reciproc_spanmin_length)
    self.reciproc_scale = reciprocspan_length / reciproc_bodydiagonal_length
    # for real space vector
    vec2 = vec * matrix.sqr(uc.orthogonalization_matrix())
    bodydiagonal_length =  vec2.length()
    self.realspace_scale = self.scene.renderscale * reciprocspan_length / bodydiagonal_length


  def fix_orientation(self, val):
    if val:
      self.DisableMouseRotation()
    else:
      self.EnableMouseRotation()


  def clip_plane_vector(self, a, b, c, hkldist=0.0,
             clipwidth=None, fixorientation=True, is_parallel=False, isreciprocal=False):
    # create clip plane oriented parallel or perpendicular to abc vector
    if a==0.0 and b==0.0 and c==0.0 or clipwidth is None:
      self.RemoveVectorsNoClipPlane()
      return
    self.mprint("Applying clip plane to reflections", verbose=1)
    self.RemoveVectors("clip_vector")
    self.angle_x_xyvec, self.angle_z_svec = self.AddVector(0, 0, 0,
                            a, b, c, isreciprocal=isreciprocal, name="clip_vector")
    if fixorientation:
      self.DisableMouseRotation()
    else:
      self.EnableMouseRotation()
    if is_parallel:
      self.vecrotmx = self.PointVectorParallelToClipPlane()
    else:
      self.vecrotmx = self.PointVectorPerpendicularToClipPlane()
    if self.cameraPosZ is None and self.viewmtrx is not None:
      self.cameraPosZ, self.currentRotmx, self.cameratranslation = self.GetCameraPosRotTrans( self.viewmtrx)
    halfdist = self.cameraPosZ  + hkldist # self.viewer.boundingZ*0.5
    if clipwidth == 0.0:
      clipwidth = self.meanradius
    clipNear = halfdist - clipwidth # 50/self.viewer.boundingZ
    clipFar = halfdist + clipwidth  #50/self.viewer.boundingZ
    self.SetClipPlaneDistances(clipNear, clipFar, -self.cameraPosZ)
    #if hkldist < 0.0:
    #  self.TranslateHKLpoints(a, b, c, hkldist)
    scale = max(self.miller_array.index_span().max())/10


  def RemoveVectorsNoClipPlane(self):
    self.EnableMouseRotation()
    self.RemoveVectors()
    self.SetClipPlaneDistances(0, 0)
    self.TranslateHKLpoints(0, 0, 0, 0.0)


  def SetMouseSpeed(self, trackspeed):
    msg = str(trackspeed)
    self.AddToBrowserMsgQueue("SetMouseSpeed", msg)
    #self.GetMouseSpeed() # TODO: fix wait time


  def GetMouseSpeed(self):
    self.ngl_settings.mouse_sensitivity = None
    self.AddToBrowserMsgQueue("GetMouseSpeed", "")
    if self.WaitforHandshake():
      nwait = 0
      while self.ngl_settings.mouse_sensitivity is None and nwait < 5:
        #time.sleep(self.sleeptime)
        self.WBmessenger.Sleep(self.sleeptime)
        nwait += self.sleeptime


  def SetClipPlaneDistances(self, near, far, cameraPosZ=None):
    if cameraPosZ is None:
      cameraPosZ = self.cameraPosZ
    msg = str(near) + ", " + str(far) + ", " + str(cameraPosZ)
    self.AddToBrowserMsgQueue("SetClipPlaneDistances", msg)


  def GetClipPlaneDistances(self):
    self.clipNear = None
    self.clipFar = None
    self.cameraPosZ = None
    self.AddToBrowserMsgQueue("GetClipPlaneDistances", "")
    if self.WaitforHandshake():
      nwait = 0
      while self.clipFar is None and nwait < self.handshakewait:
        #time.sleep(self.sleeptime)
        self.WBmessenger.Sleep(self.sleeptime)
        nwait += self.sleeptime
      self.mprint("clipnear, clipfar, cameraPosZ: %s, %s %s" \
                 %(self.clipNear, self.clipFar, self.cameraPosZ), 2)
    return (self.clipNear, self.clipFar, self.cameraPosZ)


  def GetBoundingBox(self):
    self.boundingX = 0.0
    self.boundingY = 0.0
    self.boundingZ = 0.0
    self.AddToBrowserMsgQueue("GetBoundingBox", "")
    if self.WaitforHandshake():
      nwait = 0
      while self.boundingX is None and nwait < self.handshakewait:
        #time.sleep(self.sleeptime)
        self.WBmessenger.Sleep(self.sleeptime)
        nwait += self.sleeptime
      self.mprint("boundingXYZ: %s, %s %s" \
         %(self.boundingX, self.boundingY, self.boundingZ), verbose=2)
    return (self.boundingX, self.boundingY, self.boundingZ)


  def RemoveVectors(self, reprname=""):
    self.AddToBrowserMsgQueue("RemoveVectors", reprname )


  def SetAutoView(self):
    rotmx = self.Euler2RotMatrix( ( 0.0, 0.0, 0.0 ) )
    self.currentRotmx = rotmx
    self.RotateMxStage(rotmx)
    self.AddToBrowserMsgQueue("SetAutoView" )


  def TestNewFunction(self):
    self.AddToBrowserMsgQueue("Testing")


  def MakeImage(self, filename):
    self.imagename = filename
    self.AddToBrowserMsgQueue("MakeImage")


  def DisableMouseRotation(self): # disable rotating with the mouse
    self.AddToBrowserMsgQueue("DisableMouseRotation")


  def EnableMouseRotation(self): # enable rotating with the mouse
    self.AddToBrowserMsgQueue("EnableMouseRotation")


  def ReOrientStage(self):
    if self.viewmtrx:
      self.AddToBrowserMsgQueue("SetAutoView", self.viewmtrx)



  def Euler2RotMatrix(self, eulerangles):
    eulerangles1 = eulerangles
    radangles = [e*math.pi/180.0 for e in eulerangles1]
    RotMx = scitbx.math.euler_angles_as_matrix(radangles)
    return RotMx


  def RotateMxStage(self, rotmx, quietbrowser=True):
    if self.cameraPosZ is None:
      return
    scaleRot = rotmx * self.cameraPosZ
    ortrot = scaleRot.as_mat3()
    str_rot = str(ortrot)
    str_rot = str_rot.replace("(", "")
    str_rot = str_rot.replace(")", "")
    msg = str_rot + ", quiet\n"
    if not quietbrowser:
      msg = str_rot + ", verbose\n"
    self.AddToBrowserMsgQueue("RotateStage", msg)


  def TranslateHKLpoints(self, h, k, l, mag):
    # cast this reciprocal vector into cartesian before messaging NGL to translate our HKL points
    #vec = self.miller_array.unit_cell().reciprocal_space_vector((h, k, l))
    hkl_vec = flex.vec3_double( [(h,k,l)])
    rfracmx = matrix.sqr( self.miller_array.unit_cell().reciprocal().orthogonalization_matrix() )
    cartvec = hkl_vec * rfracmx
    if cartvec.norm()==0.0 or mag==0.0:
      svec = (0, 0, 0)
    else:
      #cartvec = (mag/cartvec.norm()) * cartvec
      cartvec = (-mag*self.scene.renderscale/hkl_vec.norm()) * cartvec
      #svec = [cartvec[0][0]*self.scene.renderscale, cartvec[0][1]*self.scene.renderscale, cartvec[0][2]*self.scene.renderscale ]
      svec = cartvec[0]
    #import code, traceback; code.interact(local=locals(), banner="".join( traceback.format_stack(limit=10) ) )
    self.mprint("cartesian translation vector is: " + str(roundoff(svec)), verbose=1)
    str_vec = str(svec)
    str_vec = str_vec.replace("(", "")
    str_vec = str_vec.replace(")", "")
    msg = str_vec + "\n"
    self.AddToBrowserMsgQueue("TranslateHKLpoints", msg)


  def InjectNewReflections(self, proc_array):
    (hklscenes, scenemaxdata,
      scenemindata, scenemaxsigmas,
        sceneminsigmas, scenearrayinfos
     ) = MakeHKLscene(proc_array, 0, copy.deepcopy(self.viewerparams), { } , None)

    strdata = ""
    hklscene = hklscenes[0]
    self.scene = hklscene
    for i,radius in enumerate(hklscene.radii):
      ftuple = (hklscene.points[i][0], hklscene.points[i][1], hklscene.points[i][2],
               hklscene.colors[i][0], hklscene.colors[i][1], hklscene.colors[i][2], radius )
      strdata += "%s,%s,%s,%s,%s,%s,%s," % roundoff(ftuple, 2)
    strdata = strdata[:-1] # avoid the last comma
    self.isinjected = True
    self.AddToBrowserMsgQueue("InjectNewReflections", strdata)



ngl_philstr = """
  mouse_sensitivity = 0.2
    .type = float
  bin_opacities = ""
    .type = str
  tooltip_alpha = 0.70
    .type = float
  fontsize = 9
    .type = int
  show_tooltips = none *click hover
    .type = choice
  fixorientation = False
    .type = bool
  camera_type = *orthographic perspective
    .type = choice
"""

NGLmaster_phil = libtbx.phil.parse( ngl_philstr )
NGLparams = NGLmaster_phil.fetch().extract()

def reset_NGLsettings():
  """
  Reset NGL settings to their default values as specified in the phil definition string
  """
  #global NGLmaster_phil
  #global ngl_philstr
  #global NGLparams
  NGLparams = NGLmaster_phil.fetch(source = libtbx.phil.parse( ngl_philstr) ).extract()


def NGLsettings():
  """
  Get a global phil parameters object containing some NGL settings
  """
  #global NGLparams
  return NGLparams









"""
# python2 code

from websocket_server import WebsocketServer
import threading, math
from time import sleep

nc = {}
def new_client(client, server):
  nc = client
  print "got a new client:", nc

def on_message(client, server, message):
    print message

#websocket.enableTrace(True)
server = WebsocketServer(7894, host='127.0.0.1')
server.set_fn_new_client(new_client)
server.set_fn_message_received(on_message)

wst = threading.Thread(target=server.run_forever)
wst.daemon = True
wst.start()

def LoopSendMessages():
  x = 0.0
  i=0
  while server.clients:
    nc = server.clients[0]
    x += 0.2
    alpha =  (math.cos(x) +1.0 )/2.0
    msg = u"alpha, 2, %f" %alpha
    server.send_message(server.clients[0], msg )
    r = (math.cos(x) +1.0 )/2.0
    g = (math.cos(x+1) +1.0 )/2.0
    b = (math.cos(x+2) +1.0 )/2.0
    msg = u"colour, 1, %d, %f, %f, %f" %(i,r,g,b)
    server.send_message(server.clients[0], msg )
    sleep(0.2)



"""


"""

# python3 code

# WS server example
import asyncio
import websockets

async def hello(websocket, path):
  while True:
    name = await websocket.recv()
    print(f"< {name}")
    greeting = f"Hello {name}!"
    await websocket.send(greeting)
    if name=="STOP":
      return
    await asyncio.sleep(0.2)

start_server = websockets.serve(hello, "localhost", 8765)
asyncio.get_event_loop().run_until_complete(start_server)
asyncio.get_event_loop().run_forever()



# WS client example
import asyncio
import websockets

async def hello():
  uri = "ws://localhost:8765"
  async with websockets.connect(uri) as websocket:
    while True:
      name = input("What's your name?\n" )
      await websocket.send(name)
      print(f"> {name}")
      greeting = await websocket.recv()
      print(f"< {greeting}")

asyncio.get_event_loop().run_until_complete(hello())

"""<|MERGE_RESOLUTION|>--- conflicted
+++ resolved
@@ -21,10 +21,6 @@
 import libtbx
 import webbrowser, tempfile
 from six.moves import range
-<<<<<<< HEAD
-
-=======
->>>>>>> 4c61b08d
 
 
 def has_phil_path(philobj, *paths): # variable number of arguments
@@ -387,10 +383,7 @@
                        "slice_index",
                        "sigma_color",
                        "sigma_radius",
-<<<<<<< HEAD
-=======
                        "fontsize",
->>>>>>> 4c61b08d
                        "scene_id",
                        "scale",
                        "nth_power_scale_radii"
@@ -864,11 +857,7 @@
       binvals = [ e for e in binvals if e != -1.0] # delete dummy limit
       binvals = list( 1.0/flex.double(binvals) )
       nuniquevalues = len(set(list(dres)))
-<<<<<<< HEAD
-    elif self.binscenelabel=="Singletons":
-=======
     elif binscenelabel=="Singletons":
->>>>>>> 4c61b08d
         binvals = [ -1.5, -0.5, 0.5, 1.5 ]
         nuniquevalues = len(binvals)
     else:
@@ -949,13 +938,6 @@
 
   def OperateOn1MillerArray(self, millarr, operation):
     # lets user specify a one line python expression operating on data, sigmas
-<<<<<<< HEAD
-    data = millarr.data()
-    sigmas = millarr.sigmas()
-    indices = millarr.indices()
-    dres = millarr.unit_cell().d( millarr.indices() )
-=======
->>>>>>> 4c61b08d
     newarray = millarr.deep_copy()
     data = newarray.data()
     sigmas = newarray.sigmas()
@@ -1139,11 +1121,7 @@
     dres = self.scene.dres
     if self.bin_labels_type_idx[0] =="Resolution":
       colstr = "dres"
-<<<<<<< HEAD
-    elif self.binscenelabel=="Singletons":
-=======
     elif self.bin_labels_type_idx[0] =="Singletons":
->>>>>>> 4c61b08d
       colstr = "Singleton"
     else:
       if not blankscene:
@@ -1164,11 +1142,7 @@
       if self.bin_labels_type_idx[0] =="Resolution":
         self.binvalsboundaries = self.binvals
         self.bindata = 1.0/self.scene.dres
-<<<<<<< HEAD
-      elif self.binscenelabel=="Singletons":
-=======
       elif self.bin_labels_type_idx[0] =="Singletons":
->>>>>>> 4c61b08d
         self.binvalsboundaries = self.binvals
         self.bindata = self.scene.singletonsiness
       else:
@@ -1355,10 +1329,7 @@
       self.NGLscriptstr = HKLJavaScripts.NGLscriptstr % ( self.ngl_settings.tooltip_alpha,
         '\"' + self.camera_type + '\"', axisfuncstr, spherebufferstr,
         negativeradiistr, colourscriptstr)
-<<<<<<< HEAD
-=======
-
->>>>>>> 4c61b08d
+
     WebsockMsgHandlestr = HKLJavaScripts.WebsockMsgHandlestr %(self.websockport, cntbin,
              str(self.verbose>=2).lower(), self.__module__, self.__module__, qualitystr )
 
@@ -1417,11 +1388,8 @@
           self.mprint( message, verbose=2)
         elif "Connection lost" in message:
           self.mprint( message, verbose=1)
-<<<<<<< HEAD
-=======
         elif "Imageblob" in message:
           self.mprint( "Image to be received", verbose=1)
->>>>>>> 4c61b08d
         elif "ImageWritten" in message:
           self.mprint( "Image saved to file", verbose=0)
         elif "ReturnClipPlaneDistances:" in message:
