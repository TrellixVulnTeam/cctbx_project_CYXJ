# -*- coding: utf-8 -*-
#-------------------------------------------------------------------------------
# Name:        module1
# Purpose:
#
# Author:      oeffner
#
# Created:     09/05/2019
# Copyright:   (c) oeffner 2019
# Licence:     <your licence>
#-------------------------------------------------------------------------------
from __future__ import absolute_import, division, print_function

from PySide2.QtCore import Qt, QEvent, QSize, QSettings, QTimer
from PySide2.QtWidgets import (  QAction, QCheckBox,
        QComboBox, QDialog,
        QFileDialog, QGridLayout, QGroupBox, QHeaderView, QHBoxLayout, QLabel, QLineEdit,
        QMainWindow, QMenu, QProgressBar, QPushButton, QRadioButton, QScrollBar, QSizePolicy,
        QSlider, QDoubleSpinBox, QSpinBox, QStyleFactory, QTableView, QTableWidget,
        QTableWidgetItem, QTabWidget, QTextEdit, QVBoxLayout, QWidget )

from PySide2.QtGui import QColor, QFont, QCursor
from PySide2.QtWebEngineWidgets import ( QWebEngineView, QWebEngineProfile, QWebEnginePage )
import sys, zmq, subprocess, time, traceback, zlib, io, os


try: # if invoked by cctbx.python or some such
  from crys3d.hklview import HKLviewerGui, QtChromiumCheck
  from crys3d.hklview.helpers import MillerArrayTableView, MillerArrayTableForm, MillerArrayTableModel
except Exception as e: # if invoked by a generic python that doesn't know cctbx modules
  import HKLviewerGui, QtChromiumCheck
  from helpers import MillerArrayTableView, MillerArrayTableForm, MillerArrayTableModel

class MakeNewDataForm(QDialog):
  def __init__(self, parent=None):
    super(MakeNewDataForm, self).__init__(parent.window)
    self.setWindowTitle("Create New Reflection Data")
    myGroupBox = QGroupBox("Python expression for newdata")
    layout = QGridLayout()
    layout.addWidget(parent.operationlabeltxt,     0, 0, 1, 2)
    layout.addWidget(parent.MillerLabel1,           1, 0, 1, 2)
    layout.addWidget(parent.MillerComboBox,        2, 0, 1, 1)
    layout.addWidget(parent.MillerLabel2,          2, 1, 1, 1)
    layout.addWidget(parent.MillerLabel3,          3, 0, 1, 2)
    layout.addWidget(parent.operationtxtbox,       4, 0, 1, 2)
    layout.addWidget(parent.newlabelLabel,          5, 0, 1, 1)
    layout.addWidget(parent.newlabeltxtbox,         5, 1, 1, 1)
    layout.addWidget(parent.operationbutton,       6, 0, 1, 2)
    layout.setRowStretch (0, 1)
    layout.setRowStretch (1 ,0)
    myGroupBox.setLayout(layout)
    mainLayout = QGridLayout()
    mainLayout.addWidget(myGroupBox,     0, 0)
    self.setLayout(mainLayout)
    m = self.fontMetrics().width( "asdfasdfasdfasdfasdfasdfasdfasdfasdfasdfasdfasdfasdfasdfasdf")
    #self.setMinimumWidth(m)
    #self.setFixedSize( self.sizeHint() )


class SettingsForm(QDialog):
  def __init__(self, parent=None):
    super(SettingsForm, self).__init__(parent.window)
    self.setWindowTitle("HKL-viewer Settings")
    self.setWindowFlags(Qt.Tool)
    myGroupBox = QGroupBox("Stuff")
    layout = QGridLayout()
    layout.addWidget(parent.mousespeed_labeltxt,     0, 0, 1, 1)
    layout.addWidget(parent.mousemoveslider,         0, 1, 1, 3)
    layout.addWidget(parent.mousesensitxtbox,        0, 4, 1, 1)
    layout.addWidget(parent.Fontsize_labeltxt,       1, 0, 1, 1)
    layout.addWidget(parent.fontspinBox,             1, 4, 1, 1)
    layout.addWidget(parent.cameraPerspectCheckBox,  2, 0, 1, 1)
    layout.addWidget(parent.bufsize_labeltxt,        3, 0, 1, 1)
    layout.addWidget(parent.clearbufbtn,             3, 2, 1, 2)
    layout.addWidget(parent.bufsizespinBox,          3, 4, 1, 1)

    layout.addWidget(parent.ttiplabeltxt,            4, 0, 1, 1)
    layout.addWidget(parent.ttipClickradio,          4, 1, 1, 1)
    layout.addWidget(parent.ttipHoverradio,          4, 2, 1, 1)
    layout.addWidget(parent.ttipalphalabeltxt,       4, 3, 1, 1)
    layout.addWidget(parent.ttipalpha_spinBox,       4, 4, 1, 1)

    layout.setRowStretch (0, 1)
    layout.setRowStretch (1 ,0)
    myGroupBox.setLayout(layout)
    mainLayout = QGridLayout()
    mainLayout.addWidget(myGroupBox,     0, 0)
    self.setLayout(mainLayout)
    self.setFixedSize( self.sizeHint() )


class WebEngineDebugForm(QDialog):
  def __init__(self, parent=None):
    super(WebEngineDebugForm, self).__init__(None,
                        Qt.WindowMinimizeButtonHint | # Want minimise and maximise buttons on window.
                        Qt.WindowMaximizeButtonHint | # As they are not the default for QDialog we must
                        Qt.WindowCloseButtonHint |    # add them with flags at creation
                        Qt.CustomizeWindowHint |
                        Qt.WindowTitleHint |
                        Qt.WindowSystemMenuHint
                        )
    self.setWindowTitle("Chrome QWebEngineDebug")
    browser = QWebEngineView()
    mainLayout = QGridLayout()
    mainLayout.addWidget(browser, 0, 0)
    self.setLayout(mainLayout)
    webpage = QWebEnginePage( parent.webprofile, browser)
    browser.setPage(webpage)
    browser.page().setInspectedPage(parent.webpage )
    self.show()


class MyQMainWindow(QMainWindow):
  def __init__(self, parent):
    super(MyQMainWindow, self).__init__()
    self.parent = parent

  def closeEvent(self, event):
    self.parent.closeEvent(event)
    event.accept()



class NGL_HKLViewer(HKLviewerGui.Ui_MainWindow):
  def __init__(self, thisapp):
    self.window = MyQMainWindow(self)
    self.setupUi(self.window)
    self.app = thisapp

    self.actionOpen_reflection_file.triggered.connect(self.onOpenReflectionFile)
    self.actiondebug.triggered.connect(self.DebugInteractively)
    self.actionSettings.triggered.connect(self.SettingsDialog)
    self.actionExit.triggered.connect(self.window.close)
    self.actionSave_reflection_file.triggered.connect(self.onSaveReflectionFile)
    self.functionTabWidget.setCurrentIndex(0) # if accidentally set to a different tab in the Qtdesigner

    self.UseOSBrowser = False
    self.devmode = False
    for e in sys.argv:
      if "UseOSBrowser" in e:
        self.UseOSBrowser = True
      if "devmode" in e or "debug" in e:
        self.devmode = True

    self.zmq_context = None
    self.unfeedback = False
    self.cctbxpythonversion = None

    self.mousespeed_labeltxt = QLabel()
    self.mousespeed_labeltxt.setText("Mouse speed:")
    self.mousemoveslider = QSlider(Qt.Horizontal)
    self.mousemoveslider.setMinimum(0)
    self.mousemoveslider.setMaximum(200)
    self.mousemoveslider.setValue(0)
    self.mousemoveslider.sliderReleased.connect(self.onFinalMouseSensitivity)
    self.mousemoveslider.valueChanged.connect(self.onMouseSensitivity)
    self.mousesensitxtbox = QLineEdit('')
    self.mousesensitxtbox.setReadOnly(True)

    self.fontspinBox = QDoubleSpinBox()
    self.fontspinBox.setSingleStep(1)
    self.fontspinBox.setRange(4, 50)
    self.font = QFont()
    self.font.setFamily(self.font.defaultFamily())
    self.fontspinBox.setValue(self.font.pointSize())
    self.fontspinBox.valueChanged.connect(self.onFontsizeChanged)
    self.Fontsize_labeltxt = QLabel()
    self.Fontsize_labeltxt.setText("Font size:")
    self.fontsize = self.font.pointSize()


    self.cameraPerspectCheckBox = QCheckBox()
    self.cameraPerspectCheckBox.setText("Perspective camera")
    self.cameraPerspectCheckBox.clicked.connect(self.onCameraPerspect)
    self.cameraPerspectCheckBox.setCheckState(Qt.Unchecked)

    self.bufsizespinBox = QSpinBox()
    self.bufsizespinBox.setSingleStep(1)
    self.bufsizespinBox.setRange(1, 100)
    self.bufsizespinBox.setValue(10)
    self.bufsize_labeltxt = QLabel()
    self.bufsize_labeltxt.setText("Text buffer size (Kbytes):")
    self.clearbufbtn = QPushButton()
    self.clearbufbtn.setText("Clear all text")
    self.clearbufbtn.clicked.connect(self.onClearTextBuffer)
    self.ttiplabeltxt = QLabel()
    self.ttiplabeltxt.setText("Tooltips")
    self.ttipalphalabeltxt = QLabel()
    self.ttipalphalabeltxt.setText("Opacity:")
    self.ttipHoverradio = QRadioButton()
    self.ttipHoverradio.setText( "Hovering")
    self.ttipHoverradio.clicked.connect(self.onShowTooltips)
    self.ttipClickradio = QRadioButton()
    self.ttipClickradio.setText( "Clicked")
    self.ttipClickradio.clicked.connect(self.onShowTooltips)

    self.ttipalpha = 0.85
    self.ttipalpha_spinBox = QDoubleSpinBox()
    self.ttipalpha_spinBox.setSingleStep(0.05)
    self.ttipalpha_spinBox.setRange(0.0, 1.0)
    self.ttipalpha_spinBox.setValue(self.ttipalpha)
    self.ttipalpha_spinBox.valueChanged.connect(self.onTooltipAlphaChanged)
    self.ttipalpha_labeltxt = QLabel()
    self.ttipalpha_labeltxt.setText("Tooltip Opacity:")

    self.settingsform = SettingsForm(self)
    self.webpagedebugform = None

    self.MillerComboBox = QComboBox()
    self.MillerComboBox.activated.connect(self.onMillerComboSelchange)
    #self.MillerComboBox.setSizeAdjustPolicy(QComboBox.AdjustToContents)

    self.MillerLabel1 = QLabel()
    self.MillerLabel1.setText("and 'data2' and or 'sigmas2' variable from the")
    self.MillerLabel2 = QLabel()
    self.MillerLabel2.setText("column")
    self.MillerLabel3 = QLabel()
    self.MillerLabel3.setText("Example: 'newdata=data/sigmas; newsigmas= -42*sigmas' ")
    self.newlabelLabel = QLabel()
    self.newlabelLabel.setText("Column label for new data:")
    self.newlabeltxtbox = QLineEdit('')
    self.operationlabeltxt = QLabel()
    self.operationtxtbox = QLineEdit('')
    self.operationbutton = QPushButton("OK")
    self.operationbutton.clicked.connect(self.onMakeNewData)
    self.makenewdataform = MakeNewDataForm(self)
    self.makenewdataform.setModal(True)

    self.millerarraytable = MillerArrayTableView(self.window)
    self.millerarraytable.setSortingEnabled(False)
    self.millerarraytable.horizontalHeader().setDefaultAlignment(Qt.AlignLeft)
    self.millerarraytableform = MillerArrayTableForm(self)
    self.millerarraytablemodel = None
    self.millerarraytable.installEventFilter(self.millerarraytableform) # for keyboard copying to clipboard

    self.createExpansionBox()
    self.createFileInfoBox()
    self.CreateSliceTabs()
    self.createRadiiScaleGroupBox()
    self.createBinsBox()
    self.CreateOtherBox()
    self.functionTabWidget.setDisabled(True)

    self.cpath = ""
    if self.UseOSBrowser==False:
      self.InitBrowser()
    else:
      self.BrowserBox.setMaximumWidth(0)

    self.window.setWindowTitle("HKL-Viewer")
    self.cctbxproc = None
    self.LaunchCCTBXPython()
    self.out = None
    self.err = None
    self.comboviewwidth = 0
    self.currentphilstringdict = {}
    self.hklscenes_arrays = []
    self.millerarraylabels = []
    self.scenearraylabeltypes = []
    self.array_infotpls = []
    self.matching_arrays = []
    self.bin_infotpls = None
    self.bin_opacities= None
    self.html_url = ""
    self.spacegroups = {}
    self.info = []
    self.infostr = ""
    self.tncsvec = []
    self.fileisvalid = False
    self.NewFileLoaded = False
    self.NewMillerArray = False
    self.NewHKLscenes = False
    self.updatingNbins = False
    self.binstableitemchanges = False
    self.canexit = False
    self.closing = False
    self.indices = None
    self.datalst = []
    self.tabulate_miller_array = None
    self.binTableCheckState = None
    self.millertablemenu = QMenu(self.window)
    self.millertablemenu.triggered.connect(self.onMillerTableMenuAction)
    #self.resize(QSize(self.FileInfoBox.size().width()*2, self.size().height() ))
    self.functionTabWidget.setDisabled(True)
    self.window.show()


  def AppAboutToQuit(self):
    print("in AppAboutToQuit")


  def closeEvent(self, event):
    self.PhilToJsRender('NGL_HKLviewer.action = is_terminating')
    self.closing = True
    #self.window.setVisible(False)
    if self.UseOSBrowser == False:
      self.webpage.deleteLater() # avoid "Release of profile requested but WebEnginePage still not deleted. Expect troubles !"
    print("HKL-viewer closing down...")
    nc = 0
    sleeptime = 0.2
    timeout = 10
    while not self.canexit and nc < timeout: # until cctbx.python has finished or after 5 sec
      time.sleep(sleeptime)
      self.ProcessMessages()
      nc += sleeptime
    if nc>= timeout:
      print("Terminating hanging cctbx.python process...")
    self.cctbxproc.terminate()
    self.out, self.err = self.cctbxproc.communicate()
    self.cctbxproc.wait()
    if self.UseOSBrowser == False:
      if self.webpagedebugform and self.devmode:
        self.webpagedebugform.close()
        self.webpagedebugform.deleteLater()
      self.BrowserBox.close()
      self.BrowserBox.deleteLater()
    event.accept()


  def InitBrowser(self):
    # omitting name for QWebEngineProfile() means it is private/off-the-record with no cache files
    self.webprofile = QWebEngineProfile(parent=self.BrowserBox)
    self.webpage = QWebEnginePage( self.webprofile, self.BrowserBox)
    self.webpage.profile().downloadRequested.connect(self.Browser_download_requested)
    if self.devmode:
      if hasattr(self.webpage, "setInspectedPage"): # older versions of Qt5 hasn't got chromium debug kit
        self.webpage.setUrl("chrome://gpu")
        self.webpagedebugform = WebEngineDebugForm(self)
        self.webpagedebugform.resize( self.window.size())
      else:
        self.webpage.setUrl("https://webglreport.com/")
    else:
      self.webpage.setUrl("https://cctbx.github.io/")
    self.cpath = self.webprofile.cachePath()
    self.BrowserBox.setPage(self.webpage)
    self.BrowserBox.setAttribute(Qt.WA_DeleteOnClose)


  def Browser_download_requested(self, download_item):
    options = QFileDialog.Options()
    fileName, filtr = QFileDialog.getSaveFileName(self.window,
            "Save screenshot to file", download_item.path(),
            "PNG Files (*.png);;All Files (*)", "", options)
    if fileName:
      download_item.setPath(fileName)
      download_item.accept()
      self.download_item = download_item
      download_item.finished.connect(self._download_finished)


  def _download_finished(self):
    file_path = self.download_item.path()
    print("File Downloaded to: %s" %file_path)


  def onOpenReflectionFile(self):
    options = QFileDialog.Options()
    fileName, filtr = QFileDialog.getOpenFileName(self.window,
            "Open a reflection file", "",
            "MTZ Files (*.mtz);;HKL Files (*.hkl);;CIF (*.cif);;SCA Files (*.sca);;All Files (*)", "", options)
    if fileName:
      #self.HKLnameedit.setText(fileName)
      self.window.setWindowTitle("HKL-viewer: " + fileName)
      #self.infostr = ""
      self.textInfo.setPlainText("")
      self.fileisvalid = False
      self.PhilToJsRender('NGL_HKLviewer.openfilename = "%s"' %fileName )
      self.MillerComboBox.clear()
      self.BinDataComboBox.clear()
      self.tncsvec = []
      #self.ClipPlaneChkGroupBox.setChecked(False)
      self.expandP1checkbox.setChecked(False)
      self.expandAnomalouscheckbox.setChecked(False)
      self.sysabsentcheckbox.setChecked(False)
      self.missingcheckbox.setChecked(False)
      self.onlymissingcheckbox.setChecked(False)
      self.showsliceGroupCheckbox.setChecked(False)


  def onSaveReflectionFile(self):
    options = QFileDialog.Options()
    fileName, filtr = QFileDialog.getSaveFileName(self.window,
            "Save to a new reflection file", "",
            "All Files (*);;MTZ Files (*.mtz)", "", options)
    if fileName:
      self.PhilToJsRender('NGL_HKLviewer.savefilename = "%s"' %fileName )


  def SettingsDialog(self):
    self.settingsform.show()


  def ProcessMessages(self):
    """
    Deal with the messages posted to this GUI by cmdlineframes.py
    """
    if self.webpagedebugform is not None:
      self.webpagedebugform.update()
    if self.cctbxproc:
      if self.cctbxproc.stdout:
        self.out = self.cctbxproc.stdout.read().decode("utf-8")
      if self.cctbxproc.stderr:
        self.err = self.cctbxproc.stderr.read().decode("utf-8")
    currentinfostr = None
    if self.out:
      currentinfostr = self.out.decode("utf-8")
      print(self.out.decode("utf-8"))
    if self.err:
      currentinfostr += self.err.decode("utf-8")
      print(self.err.decode("utf-8"))

    if self.zmq_context:
      try:
        binmsg = self.socket.recv(flags=zmq.NOBLOCK) #To empty the socket from previous messages
        msg = zlib.decompress(binmsg)
        nan = float("nan") # workaround for "evaluating" any NaN values in the messages received
        msgstr = msg.decode()

        if "cctbx.python.version:" in msgstr:
          self.cctbxpythonversion = msgstr
          if self.cctbxpythonversion == 'cctbx.python.version: 2':
            # use NGL's download feature for images since websocket_server fails to handle large streams
            self.webpage.profile().downloadRequested.connect(self.Browser_download_requested)
          return

        self.infodict = eval(msgstr)
        if self.infodict:
          if self.infodict.get("WebGL_error"):
            self.BrowserBox.close()
            sys.argv.append("--enable-webgl-software-rendering")
            self.InitBrowser()

          if self.infodict.get("current_phil_strings"):
            philstringdict = self.infodict.get("current_phil_strings", {})
            for k, v in philstringdict.items():
              try:
                self.currentphilstringdict[k] = eval(v)
              except Exception as e:
                self.currentphilstringdict[k] = v
            self.UpdateGUI()

          if self.infodict.get("scene_array_label_types"):
            self.scenearraylabeltypes = self.infodict.get("scene_array_label_types", [])

          if self.infodict.get("array_infotpls"):
            self.array_infotpls = self.infodict.get("array_infotpls",[])
            #self.millerarraylabels = [ ",".join(e[0]) for e in self.array_infotpls ]
            self.millerarraylabels = [ e[0] for e in self.array_infotpls ]

          if self.infodict.get("bin_data_label"):
            self.BinDataComboBox.setCurrentText(self.infodict["bin_data_label"])

          if self.infodict.get("bin_infotpls"):
            self.bin_infotpls = self.infodict["bin_infotpls"]

            self.nbins = len(self.bin_infotpls)
            self.updatingNbins = True
            self.Nbins_spinBox.setValue(self.nbins)
            self.updatingNbins = False
            self.binstable.clearContents()
            self.binstable.setRowCount(self.nbins)
            for row,bin_infotpl in enumerate(self.bin_infotpls):
              for col,elm in enumerate(bin_infotpl):
                # only allow changing the last column with opacity values
                if col != 3:
                  item = QTableWidgetItem(str(elm))
                else:
                  item = QTableWidgetItem()
                  item.setFlags(Qt.ItemIsUserCheckable | Qt.ItemIsEnabled)
                  item.setCheckState(Qt.Checked)
                item.setFlags(item.flags() ^ Qt.ItemIsEditable)
                item.setFlags(item.flags() ^ Qt.ItemIsSelectable )
                self.binstable.setItem(row, col, item)
            if self.bin_opacities:
              self.update_table_opacities()

          if self.infodict.get("bin_opacities"):
            self.bin_opacities = self.infodict["bin_opacities"]
            if self.binstable.rowCount() > 0:
              self.update_table_opacities()

          if self.infodict.get("html_url"):
            self.html_url = self.infodict["html_url"]
            if self.UseOSBrowser==False:
              self.BrowserBox.setUrl(self.html_url)
              # workaround for background colour bug in chromium
              # https://bugreports.qt.io/browse/QTBUG-41960
              self.BrowserBox.page().setBackgroundColor(QColor(127, 127, 127, 0.0) )

          if self.infodict.get("spacegroups"):
            spgs = self.infodict.get("spacegroups",[])
            self.spacegroups = { i : e for i,e in enumerate(spgs) }
            self.SpaceGroupComboBox.clear()
            self.SpaceGroupComboBox.addItems( list(self.spacegroups.values()) )

          currentinfostr = ""
          if self.infodict.get("info"):
            currentinfostr = self.infodict.get("info",[])
            if self.closing:
              print(currentinfostr)

            if "Destroying HKLViewFrame" in currentinfostr:
              self.canexit = True

          if self.infodict.get("tabulate_miller_array"):
            currentinfostr = "Received table data"
            self.tabulate_miller_array = self.infodict["tabulate_miller_array"]
            self.indices = self.tabulate_miller_array[0]
            #labels = ["H", "K", "L"] + [ ld[0] for ld in self.tabulate_miller_array[1:] ]
            labels = [ ld[0] for ld in self.tabulate_miller_array ]
            self.datalst =  [ ld[1] for ld in self.tabulate_miller_array ]

            if self.millerarraytable.model():
              self.millerarraytable.model().clear()
            self.millerarraytablemodel = MillerArrayTableModel(self.datalst, labels, self)
            self.millerarraytable.setModel(self.millerarraytablemodel)
            self.millerarraytable.horizontalHeader().setHighlightSections(False)
            self.millerarraytable.setSortingEnabled(False)

            self.millerarraytable_sortorder = ["unsorted"] * (len(self.datalst) + 3)
            self.millerarraytable.resizeColumnsToContents()
            self.millerarraytableform.layout.setRowStretch (0, 0)
            self.millerarraytableform.mainLayout.setRowStretch (0, 0)
            tablewidth = 0
            for e in range(self.millerarraytablemodel.columnCount()):
              tablewidth +=  self.millerarraytable.columnWidth(e)

            self.millerarraytableform.SortComboBox.clear()
            self.millerarraytableform.SortComboBox.addItems(["unsorted"] + labels )
            self.millerarraytableform.SortComboBox.view().setMinimumWidth(self.comboviewwidth)
            self.millerarraytableform.resize(tablewidth, self.millerarraytable.rowHeight(0)*15)
            self.millerarraytableform.show()

          if self.infodict.get("tncsvec"):
            self.tncsvec = self.infodict.get("tncsvec",[])
          if len(self.tncsvec) == 0:
            self.clipTNCSBtn.setDisabled(True)
          else:
            self.clipTNCSBtn.setEnabled(True)

          if self.infodict.get("file_name"):
            self.window.setWindowTitle("HKL-viewer: " + self.infodict.get("file_name", "") )

          if self.infodict.get("NewFileLoaded"):
            self.NewFileLoaded = self.infodict.get("NewFileLoaded",False)

          if self.infodict.get("NewHKLscenes"):
            self.NewHKLscenes = self.infodict.get("NewHKLscenes",False)

          if self.infodict.get("NewMillerArray"):
            self.NewMillerArray = self.infodict.get("NewMillerArray",False)

          if self.infodict.get("used_nth_power_scale_radii", None) is not None:
            self.unfeedback = True
            self.power_scale_spinBox.setValue( self.infodict.get("used_nth_power_scale_radii", 0.0))
            self.unfeedback = False

          self.fileisvalid = True
          #print("ngl_hkl_infodict: " + str(ngl_hkl_infodict))

          if currentinfostr:
            #print(currentinfostr)
            self.infostr += currentinfostr + "\n"
            # display no more than self.bufsize bytes of text
            self.infostr = self.infostr[-1000*self.bufsizespinBox.value():]
            self.textInfo.setPlainText(self.infostr)
            self.textInfo.verticalScrollBar().setValue( self.textInfo.verticalScrollBar().maximum()  )
            currentinfostr = ""

          if (self.NewFileLoaded or self.NewMillerArray) and self.NewHKLscenes:
            #print("got hklscenes: " + str(self.hklscenes_arrays))
            self.NewMillerArray = False
            if self.millerarraytablemodel:
              self.millerarraytablemodel.clear()
              self.millerarraytablemodel = MillerArrayTableModel([[]], [], self)

            self.MillerComboBox.clear()
            self.MillerComboBox.addItems( self.millerarraylabels )
            self.MillerComboBox.setCurrentIndex(-1) # unselect the first item in the list
            self.comboviewwidth = 0
            for e in self.millerarraylabels:
              self.comboviewwidth = max(self.comboviewwidth, self.MillerComboBox.fontMetrics().width( e) )
            self.MillerComboBox.view().setMinimumWidth(self.comboviewwidth)

            self.millertable.clearContents()
            self.millertable.setRowCount(len(self.array_infotpls))
            for n,millarr in enumerate(self.array_infotpls):
              for m,elm in enumerate(millarr):
                if m == 0:
                  #label = ",".join(elm)
                  label = elm
                  self.millertable.setItem(n, m, QTableWidgetItem(label))
                else:
                  self.millertable.setItem(n, m, QTableWidgetItem(str(elm)))
            #self.functionTabWidget.setDisabled(True)
            self.NewFileLoaded = False

          if self.NewHKLscenes:
            self.BinDataComboBox.clear()
<<<<<<< HEAD
            self.BinDataComboBox.addItems(["Resolution", "Singletons"] + self.scenearraylabels )
=======
            self.BinDataComboBox.addItem("Resolution",  ["''", -1, -1] )
            self.BinDataComboBox.addItem("Singletons", ["''", -2, -1] )
            for labels,labeltype,idx,sceneid in self.scenearraylabeltypes:
              label = ",".join(labels)
              if labeltype not in  ["iscomplex", "iscomplex_fom"]:
                self.BinDataComboBox.addItem(label, ["'" + labeltype + "'", idx, sceneid])
              if labeltype == "hassigmas":
                self.BinDataComboBox.addItem("Sigmas of " + label, ["'" + labeltype + "'", idx, sceneid])
              if labeltype == "iscomplex":
                self.BinDataComboBox.addItem("Phases of " + label, ["'" + labeltype + "'", idx, sceneid])
                self.BinDataComboBox.addItem("Amplitudes of " + label, ["'" + labeltype + "'", idx, sceneid])
              #for label in labels:
              #  self.BinDataComboBox.addItem(label, ["'" + labeltype + "'", idx])
>>>>>>> 4c61b08d
            self.BinDataComboBox.view().setMinimumWidth(self.comboviewwidth)
            #self.BinDataComboBox.setCurrentIndex(-1) # unselect the first item in the list
            self.NewHKLscenes = False

      except Exception as e:
        errmsg = str(e)
        if "Resource temporarily unavailable" not in errmsg:
          print( errmsg  +  traceback.format_exc(limit=10) )
        #print(errmsg)


  def UpdateGUI(self):
    self.unfeedback = True
    self.power_scale_spinBox.setEnabled( self.currentphilstringdict['NGL_HKLviewer.viewer.nth_power_scale_radii'] >= 0.0 )
    self.ManualPowerScalecheckbox.setChecked( self.currentphilstringdict['NGL_HKLviewer.viewer.nth_power_scale_radii'] >= 0.0 )
    self.radii_scale_spinBox.setValue( self.currentphilstringdict['NGL_HKLviewer.viewer.scale'])
    self.showsliceGroupCheckbox.setChecked( self.currentphilstringdict['NGL_HKLviewer.viewer.slice_mode'])
    self.hvec_spinBox.setValue( self.currentphilstringdict['NGL_HKLviewer.clip_plane.h'])
    self.kvec_spinBox.setValue( self.currentphilstringdict['NGL_HKLviewer.clip_plane.k'])
    self.lvec_spinBox.setValue( self.currentphilstringdict['NGL_HKLviewer.clip_plane.l'])
    self.expandP1checkbox.setChecked( self.currentphilstringdict['NGL_HKLviewer.viewer.expand_to_p1'])
    self.expandAnomalouscheckbox.setChecked( self.currentphilstringdict['NGL_HKLviewer.viewer.expand_anomalous'])
    self.sysabsentcheckbox.setChecked( self.currentphilstringdict['NGL_HKLviewer.viewer.show_systematic_absences'])
    self.ttipalpha_spinBox.setValue( self.currentphilstringdict['NGL_HKLviewer.viewer.NGL.tooltip_alpha'])
    #self.HKLnameedit.setText( self.currentphilstringdict['NGL_HKLviewer.filename'])
    #self.setWindowTitle("HKL-viewer: " + self.currentphilstringdict['NGL_HKLviewer.filename'])
    self.mousemoveslider.setValue( 2000*self.currentphilstringdict['NGL_HKLviewer.viewer.NGL.mouse_sensitivity'])
    #self.rotavecangle_slider.setValue( self.currentphilstringdict['NGL_HKLviewer.clip_plane.angle_around_vector'])
    self.rotavecangle_labeltxt.setText("Angle rotated: %2.fº" %self.currentphilstringdict['NGL_HKLviewer.clip_plane.angle_around_vector'])


    self.sliceindexspinBox.setValue( self.currentphilstringdict['NGL_HKLviewer.viewer.slice_index'])
    self.Nbins_spinBox.setValue( self.currentphilstringdict['NGL_HKLviewer.nbins'])
    if self.currentphilstringdict['NGL_HKLviewer.spacegroup_choice'] is not None:
      self.SpaceGroupComboBox.setCurrentIndex(  self.currentphilstringdict['NGL_HKLviewer.spacegroup_choice'] )
    self.clipParallelBtn.setChecked( self.currentphilstringdict['NGL_HKLviewer.clip_plane.is_parallel'])
    self.missingcheckbox.setChecked( self.currentphilstringdict['NGL_HKLviewer.viewer.show_missing'])
    self.onlymissingcheckbox.setEnabled( self.currentphilstringdict['NGL_HKLviewer.viewer.show_missing'] )
    axidx = -1
    for axidx,c in enumerate(self.sliceaxis.values()):
      if c in self.currentphilstringdict['NGL_HKLviewer.viewer.slice_axis']:
        break

    #self.SliceLabelComboBox.setCurrentIndex( axidx )
    self.cameraPerspectCheckBox.setChecked( "perspective" in self.currentphilstringdict['NGL_HKLviewer.viewer.NGL.camera_type'])
    self.ClipPlaneChkGroupBox.setChecked( self.currentphilstringdict['NGL_HKLviewer.clip_plane.clipwidth'] != None and not self.showsliceGroupCheckbox.isChecked() )
    if self.currentphilstringdict['NGL_HKLviewer.clip_plane.clipwidth']:
      self.clipwidth_spinBox.setValue( self.currentphilstringdict['NGL_HKLviewer.clip_plane.clipwidth'])
    self.hkldist_spinBox.setValue( self.currentphilstringdict['NGL_HKLviewer.clip_plane.hkldist'])
    self.realspacevecBtn.setChecked( "realspace" in self.currentphilstringdict['NGL_HKLviewer.clip_plane.fractional_vector'])
    self.recipvecBtn.setChecked( "reciprocal" in self.currentphilstringdict['NGL_HKLviewer.clip_plane.fractional_vector'])
    self.clipTNCSBtn.setChecked( "tncs" in self.currentphilstringdict['NGL_HKLviewer.clip_plane.fractional_vector'])
    self.fixedorientcheckbox.setChecked( self.currentphilstringdict['NGL_HKLviewer.viewer.NGL.fixorientation'])
    self.onlymissingcheckbox.setChecked( self.currentphilstringdict['NGL_HKLviewer.viewer.show_only_missing'])
    if self.currentphilstringdict['NGL_HKLviewer.real_space_unit_cell_scale_fraction'] is not None:
      self.DrawRealUnitCellBox.setChecked(True)
      self.unitcellslider.setValue( self.currentphilstringdict['NGL_HKLviewer.real_space_unit_cell_scale_fraction'] * self.unitcellslider.maximum())
    else:
      self.DrawRealUnitCellBox.setChecked(False)
    if self.currentphilstringdict['NGL_HKLviewer.reciprocal_unit_cell_scale_fraction'] is not None:
      self.DrawReciprocUnitCellBox.setChecked(True)
      self.reciprocunitcellslider.setValue( self.currentphilstringdict['NGL_HKLviewer.reciprocal_unit_cell_scale_fraction'] * self.reciprocunitcellslider.maximum())
    else:
      self.DrawReciprocUnitCellBox.setChecked(False)
    self.unfeedback = False



  def onSortComboBoxSelchange(self, i):
    if i==0: # i.e. unsorted
      labels = [ ld[0] for ld in self.tabulate_miller_array ]
      self.datalst =  [ ld[1] for ld in self.tabulate_miller_array ]
      if self.millerarraytable.model():
        self.millerarraytable.model().clear()
      self.millerarraytablemodel = MillerArrayTableModel(self.datalst, labels, self)
      self.millerarraytable.setModel(self.millerarraytablemodel)
      return
    idx = i-1
    if type(self.millerarraytablemodel._data[0][idx]) is str:
      print("Cannot sort this column.")
      return
    if self.millerarraytableform.sortChkbox.checkState() == Qt.Unchecked:
      self.millerarraytable.sortByColumn(idx, Qt.SortOrder.DescendingOrder)
    else:
      self.millerarraytable.sortByColumn(idx, Qt.SortOrder.AscendingOrder)


  def onSortChkbox(self):
    self.onSortComboBoxSelchange(self.millerarraytableform.SortComboBox.currentIndex() )


  def onPrecisionChanged(self, val):
    self.millerarraytablemodel.precision = val
    self.millerarraytable.resizeColumnsToContents()


  def onFinalMouseSensitivity(self):
    val = self.mousemoveslider.value()/2000.0
    self.PhilToJsRender('NGL_HKLviewer.viewer.NGL.mouse_sensitivity = %f' %val)


  def onMouseSensitivity(self):
    val = self.mousemoveslider.value()/2000.0
    self.mousesensitxtbox.setText("%2.2f" %val )


  def onTooltipAlphaChanged(self, val):
    if self.unfeedback:
      return
    self.ttipalpha = val
    self.PhilToJsRender('NGL_HKLviewer.viewer.NGL.tooltip_alpha = %f' %val)


  def onShowTooltips(self,val):
    if self.ttipClickradio.isChecked():
      self.PhilToJsRender("NGL_HKLviewer.viewer.NGL.show_tooltips = click")
    if self.ttipHoverradio.isChecked():
      self.PhilToJsRender("NGL_HKLviewer.viewer.NGL.show_tooltips = hover")


  def onFontsizeChanged(self, val):
    font = self.app.font()
    font.setPointSize(val);
    self.fontsize = val
    self.app.setFont(font);
    self.settingsform.setFixedSize( self.settingsform.sizeHint() )
    if self.cctbxpythonversion: # then connection to cctbx has been established
      self.PhilToJsRender("NGL_HKLviewer.viewer.NGL.fontsize = %d" %val)


  def onClearTextBuffer(self):
    self.textInfo.clear()
    self.infostr = ""


  def onCameraPerspect(self,val):
    if self.cameraPerspectCheckBox.isChecked():
      self.PhilToJsRender("NGL_HKLviewer.viewer.NGL.camera_type = perspective")
    else:
      self.PhilToJsRender("NGL_HKLviewer.viewer.NGL.camera_type = orthographic")


  def ExpandRefls(self):
    if self.unfeedback:
      return
    if self.showsliceGroupCheckbox.isChecked():
      if self.ExpandReflsGroupBox.isChecked():
        self.PhilToJsRender('''
        NGL_HKLviewer.viewer.expand_to_p1 = True
        NGL_HKLviewer.viewer.expand_anomalous = True
        NGL_HKLviewer.viewer.inbrowser = False
                        ''' )
      else:
        self.PhilToJsRender('''
        NGL_HKLviewer.viewer.expand_to_p1 = False
        NGL_HKLviewer.viewer.expand_anomalous = False
        NGL_HKLviewer.viewer.inbrowser = False
                        ''' )
    else:
      if self.ExpandReflsGroupBox.isChecked():
        self.PhilToJsRender('''
        NGL_HKLviewer.viewer.expand_to_p1 = True
        NGL_HKLviewer.viewer.expand_anomalous = True
        NGL_HKLviewer.viewer.inbrowser = True
                        ''' )
      else:
        self.PhilToJsRender('''
        NGL_HKLviewer.viewer.expand_to_p1 = False
        NGL_HKLviewer.viewer.expand_anomalous = False
        NGL_HKLviewer.viewer.inbrowser = True
                        ''' )


  def ExpandToP1(self):
    if self.unfeedback:
      return
    if self.showsliceGroupCheckbox.isChecked():
      if self.expandP1checkbox.isChecked():
        self.PhilToJsRender('''
        NGL_HKLviewer.viewer.expand_to_p1 = True
        NGL_HKLviewer.viewer.NGL.inbrowser = False
                        ''' )
      else:
        self.PhilToJsRender('''
        NGL_HKLviewer.viewer.expand_to_p1 = False
        NGL_HKLviewer.viewer.inbrowser = False
                        ''' )
    else:
      if self.expandP1checkbox.isChecked():
        self.PhilToJsRender('''
        NGL_HKLviewer.viewer.expand_to_p1 = True
        NGL_HKLviewer.viewer.NGL.inbrowser = True
                        ''' )
      else:
        self.PhilToJsRender('''
        NGL_HKLviewer.viewer.expand_to_p1 = False
        NGL_HKLviewer.viewer.inbrowser = True
                        ''' )


  def ExpandAnomalous(self):
    if self.unfeedback:
      return
    if self.showsliceGroupCheckbox.isChecked():
      if self.expandAnomalouscheckbox.isChecked():
        self.PhilToJsRender('''
        NGL_HKLviewer.viewer.expand_anomalous = True
        NGL_HKLviewer.viewer.inbrowser = False
                        ''' )
      else:
        self.PhilToJsRender('''
        NGL_HKLviewer.viewer.expand_anomalous = False
        NGL_HKLviewer.viewer.inbrowser = False
                        ''' )
    else:
      if self.expandAnomalouscheckbox.isChecked():
        self.PhilToJsRender('''
        NGL_HKLviewer.viewer.expand_anomalous = True
        NGL_HKLviewer.viewer.inbrowser = True
                        ''' )
      else:
        self.PhilToJsRender('''
        NGL_HKLviewer.viewer.expand_anomalous = False
        NGL_HKLviewer.viewer.inbrowser = True
                        ''' )

  def showSysAbsent(self):
    if self.unfeedback:
      return
    if self.sysabsentcheckbox.isChecked():
      self.PhilToJsRender('NGL_HKLviewer.viewer.show_systematic_absences = True')
    else:
      self.PhilToJsRender('NGL_HKLviewer.viewer.show_systematic_absences = False')


  def showMissing(self):
    if self.unfeedback:
      return
    if self.missingcheckbox.isChecked():
      self.PhilToJsRender('NGL_HKLviewer.viewer.show_missing = True')
      self.onlymissingcheckbox.setEnabled(True)
    else:
      self.PhilToJsRender("""NGL_HKLviewer.viewer.show_missing = False
                             NGL_HKLviewer.viewer.show_only_missing = False
                          """)
      self.onlymissingcheckbox.setEnabled(False)


  def showOnlyMissing(self):
    if self.unfeedback:
      return
    if self.onlymissingcheckbox.isChecked():
      self.PhilToJsRender('NGL_HKLviewer.viewer.show_only_missing = True')
    else:
      self.PhilToJsRender('NGL_HKLviewer.viewer.show_only_missing = False')


  def showSlice(self):
    if self.unfeedback:
      return
    if self.showsliceGroupCheckbox.isChecked():
      self.ClipPlaneChkGroupBox.setChecked(False)
      self.PhilToJsRender("""NGL_HKLviewer.viewer.slice_mode = True
                             NGL_HKLviewer.viewer.inbrowser = False
                       """)
    else:
      self.ClipPlaneChkGroupBox.setChecked(True)
      self.PhilToJsRender("""NGL_HKLviewer.viewer.slice_mode = False
                             NGL_HKLviewer.viewer.inbrowser = True
                            """)


  def onSliceComboSelchange(self,i):
    if self.unfeedback:
      return
    # 4th element in each table row is the min-max span of hkls.
    rmin = self.array_infotpls[self.MillerComboBox.currentIndex()][4][0][i]
    rmax = self.array_infotpls[self.MillerComboBox.currentIndex()][4][1][i]
    self.sliceindexspinBox.setRange(rmin, rmax)
    self.PhilToJsRender("NGL_HKLviewer.viewer.slice_axis = %s" % self.sliceaxis[i] )


  def onSliceIndexChanged(self, val):
    self.sliceindex = val
    self.PhilToJsRender("NGL_HKLviewer.viewer.slice_index = %d" %self.sliceindex)


  def onBindataComboSelchange(self, i):
    if self.BinDataComboBox.currentText():
<<<<<<< HEAD
      if self.BinDataComboBox.currentIndex() > 1:
        bin_scene_label = str(self.BinDataComboBox.currentIndex()-2)
      else:
        bin_scene_label = self.BinDataComboBox.currentText()
      self.PhilToJsRender("NGL_HKLviewer.bin_scene_label = %s" % bin_scene_label )
=======
      currentlabel = self.BinDataComboBox.currentText()
      currentdata = self.BinDataComboBox.currentData()
      bin_labels_type_idx = str( [currentlabel] + currentdata )
      self.PhilToJsRender("NGL_HKLviewer.bin_labels_type_idx = %s" % bin_labels_type_idx )
>>>>>>> 4c61b08d
      bin_opacitieslst = []
      for j in range(self.nbins):
        bin_opacitieslst.append((1.0, j))
      self.bin_opacities = str(bin_opacitieslst)
      self.OpaqueAllCheckbox.setCheckState(Qt.Checked)


  def update_table_opacities(self, allalpha=None):
    bin_opacitieslst = eval(self.bin_opacities)
    self.binstable_isready = False
    for binopacity in bin_opacitieslst:
      if not allalpha:
        alpha = binopacity[0]  #float(binopacity.split(",")[0])
      else:
        alpha = allalpha
      bin = binopacity[1]  #int(binopacity.split(",")[1])
      item = QTableWidgetItem()
      item.setFlags(Qt.ItemIsUserCheckable | Qt.ItemIsEnabled)
      if alpha == 0.0:
        item.setCheckState(Qt.Unchecked)
      if alpha > 0.0 and alpha < 1.0:
        item.setCheckState(Qt.PartiallyChecked)
      if alpha == 1.0:
        item.setCheckState(Qt.Checked)
      item.setText(str(alpha))
      item.setFlags(item.flags() ^ Qt.ItemIsEditable)
      item.setFlags(item.flags() ^ Qt.ItemIsSelectable )
      self.binstable.setItem(bin, 3, item)
    self.binstable_isready = True


  def SetAllOpaqueCheckboxes(self):
    if self.binstableitemchanges:
      return
    bin_opacitieslst = eval(self.bin_opacities)
    nbins = len(bin_opacitieslst)
    sum = 0
    for binopacity in bin_opacitieslst:
      sum += binopacity[0]  # float(binopacity.split(",")[0])
    if sum >= nbins:
      self.OpaqueAllCheckbox.setCheckState(Qt.Checked)
    if sum == 0:
      self.OpaqueAllCheckbox.setCheckState(Qt.Unchecked)
    if sum >0.0 and sum < nbins:
      self.OpaqueAllCheckbox.setCheckState(Qt.PartiallyChecked)


  def onBinsTableitemPressed(self, item):
    #print( "in itemPressed %s,  %s" %(item.text(), str( item.checkState())) )
    self.binTableCheckState = item.checkState()
    self.bintableAlpha = float(item.text())


  def onBinsTableitemClicked(self, item):
    #print( "in itemClicked  %s,  %s" %(item.text(), str( item.checkState())) )
    pass


  def onBinsTableItemChanged(self, item):
    #print( "in itemChanged %s,  %s" %(item.text(), str( item.checkState())) )
    bin = item.row()
    column = item.column()
    try:
      if not self.bin_opacities:
        return
      bin_opacitieslst = eval(self.bin_opacities)
      alpha = max(0.0, min(1.0, float(item.text()) ) ) # between 0 and 1 only
      try:
        (oldalpha, bin) = bin_opacitieslst[bin]
        if oldalpha == float(item.text()):
          if item.checkState()==Qt.Unchecked:
            alpha = 0.0
          else:
            alpha = 1.0
      except Exception as e:
        pass

      if column==3 and self.binstable_isready: # changing opacity
        bin_opacitieslst[bin] = (alpha, bin)
        self.bin_opacities = str(bin_opacitieslst)
        self.SetAllOpaqueCheckboxes()
        self.PhilToJsRender('NGL_HKLviewer.viewer.NGL.bin_opacities = "%s"' %self.bin_opacities )
    except Exception as e:
      print( str(e)  +  traceback.format_exc(limit=10) )

  """
  def onBinsTableItemSelectionChanged(self):
    item = self.binstable.currentItem()
    #print( "in SelectionChanged %s,  %s" %(item.text(), str( item.checkState())) )
    try:
      self.currentSelectedBinsTableVal = float(item.text())
    except Exception as e:
      pass
  """

  def onOpaqueAll(self):
    self.binstableitemchanges = True
    bin_opacitieslst = eval(self.bin_opacities)
    nbins = len(bin_opacitieslst)
    bin_opacitieslst = []
    self.binstable_isready = False
    if self.OpaqueAllCheckbox.isChecked():
      for i in range(nbins):
        bin_opacitieslst.append((1.0, i))  #  ("1.0, %d" %i)
    else:
      for i in range(nbins):
        bin_opacitieslst.append((0.0, i))  #   ("0.0, %d" %i)
    self.bin_opacities = str(bin_opacitieslst)
    self.PhilToJsRender('NGL_HKLviewer.viewer.NGL.bin_opacities = "%s"' %self.bin_opacities)
    self.binstableitemchanges = False
    self.binstable_isready = True


  """
  def onLoadFinished(self, val):
    pass
    #print("web page finished loading now")


  def onBinsTableCellentered(self, row, col):
    pass
    #print( "in Cellentered " + self.binstable.currentItem().text() )

  """

  def onNbinsChanged(self, val):
    self.nbins = val
    if not self.updatingNbins: # avoid possible endless loop to cctbx
      self.PhilToJsRender("NGL_HKLviewer.nbins = %d" %self.nbins)


  def onRadiiScaleChanged(self, val):
    if self.unfeedback:
      return
    self.PhilToJsRender("""
      NGL_HKLviewer.viewer {
        nth_power_scale_radii = %f
        scale = %f
      }
      """ %(self.power_scale_spinBox.value(), self.radii_scale_spinBox.value() )
    )


  def onPowerScaleChanged(self, val):
    if self.unfeedback:
      return
    self.PhilToJsRender("""
      NGL_HKLviewer.viewer {
        nth_power_scale_radii = %f
        scale = %f
      }
      """ %(self.power_scale_spinBox.value(), self.radii_scale_spinBox.value() )
    )


  def onManualPowerScale(self):
    if self.unfeedback:
      return
    if self.ManualPowerScalecheckbox.isChecked():
      self.PhilToJsRender('NGL_HKLviewer.viewer.nth_power_scale_radii = %f' %self.power_scale_spinBox.value())
      #self.power_scale_spinBox.setEnabled(True)
    else:
      self.PhilToJsRender('NGL_HKLviewer.viewer.nth_power_scale_radii = -1.0')
      #self.power_scale_spinBox.setEnabled(False)


  def createExpansionBox(self):
    self.SpaceGroupComboBox.activated.connect(self.SpacegroupSelchange)
    self.expandP1checkbox.clicked.connect(self.ExpandToP1)
    self.expandAnomalouscheckbox.clicked.connect(self.ExpandAnomalous)
    self.ExpandReflsGroupBox.clicked.connect(self.ExpandRefls)
    self.sysabsentcheckbox.clicked.connect(self.showSysAbsent)
    self.missingcheckbox.clicked.connect(self.showMissing)
    self.onlymissingcheckbox.clicked.connect(self.showOnlyMissing)


  def CreateSliceTabs(self):
    self.SliceReflectionsBox.clicked.connect(self.onSliceReflectionsBoxclicked)
    self.showsliceGroupCheckbox.clicked.connect(self.showSlice)

    self.sliceindex = 0
    self.sliceindexspinBox.setValue(self.sliceindex)
    self.sliceindexspinBox.setSingleStep(1)
    self.sliceindexspinBox.setRange(-100, 100)
    self.sliceindexspinBox.valueChanged.connect(self.onSliceIndexChanged)

    self.SliceLabelComboBox.activated.connect(self.onSliceComboSelchange)
    self.sliceaxis = { 0:"h", 1:"k", 2:"l" }
    self.SliceLabelComboBox.addItems( list( self.sliceaxis.values()) )
    self.fixedorientcheckbox.clicked.connect(self.onFixedorient)
    self.recipvecBtn.setText("as fractional values in reciprocal space")
    self.recipvecBtn.setChecked(False)
    self.recipvecBtn.clicked.connect(self.onClipPlaneChkBox)
    self.realspacevecBtn.setText("as fractional values in real space")
    self.realspacevecBtn.setChecked(True)
    self.realspacevecBtn.clicked.connect(self.onClipPlaneChkBox)
    self.clipTNCSBtn.setText("as tNCS vector")
    self.clipTNCSBtn.setChecked(False)
    self.clipTNCSBtn.clicked.connect(self.onClipPlaneChkBox)

    vprec = 2
    self.hvec_spinBox.setValue(2.0)
    self.hvec_spinBox.setDecimals(vprec)
    self.hvec_spinBox.setRange(-100.0, 100.0)
    self.hvec_spinBox.valueChanged.connect(self.onHvecChanged)
    self.kvec_spinBox.setValue(0.0)
    self.kvec_spinBox.setDecimals(vprec)
    self.kvec_spinBox.setSingleStep(0.5)
    self.kvec_spinBox.setRange(-100.0, 100.0)
    self.kvec_spinBox.valueChanged.connect(self.onKvecChanged)
    self.lvec_spinBox.setValue(0.0)
    self.lvec_spinBox.setDecimals(vprec)
    self.lvec_spinBox.setSingleStep(0.5)
    self.lvec_spinBox.setRange(-100.0, 100.0)
    self.lvec_spinBox.valueChanged.connect(self.onLvecChanged)
    self.hkldistval = 0.0
    self.hkldist_spinBox.setValue(self.hkldistval)
    self.hkldist_spinBox.setDecimals(vprec)
    self.hkldist_spinBox.setSingleStep(0.5)
    self.hkldist_spinBox.setRange(-100.0, 100.0)
    self.hkldist_spinBox.valueChanged.connect(self.onHKLdistChanged)
    self.clipwidth_spinBox.setValue(0.5 )
    self.clipwidth_spinBox.setDecimals(vprec)
    self.clipwidth_spinBox.setSingleStep(0.05)
    self.clipwidth_spinBox.setRange(0.0, 100.0)
    self.clipwidth_spinBox.valueChanged.connect(self.onClipwidthChanged)
    self.rotavecangle_labeltxt.setText("Angle rotated: 0 º")
    self.rotavecangle_slider.setValue(0)
    self.rotavecangle_slider.setSingleStep(3)
    self.rotavecangle_slider.sliderReleased.connect(self.onFinalRotaVecAngle)
    self.rotavecangle_slider.valueChanged.connect(self.onRotaVecAngleChanged)
    self.ClipPlaneChkGroupBox.clicked.connect(self.onClipPlaneChkBox)
    self.clipParallelBtn.setText("parallel to vector below")
    self.clipParallelBtn.setChecked(False)
    self.clipParallelBtn.clicked.connect(self.onClipPlaneChkBox)

    self.clipNormalBtn.setText("perpendicular to vector below")
    self.clipNormalBtn.setChecked(True)
    self.clipNormalBtn.clicked.connect(self.onClipPlaneChkBox)
    self.clipParallelBtn.setChecked(True)


  def onSliceReflectionsBoxclicked(self):
    if self.unfeedback:
      return
    if self.SliceReflectionsBox.isChecked():
      self.showsliceGroupCheckbox.setEnabled(True)
      self.ClipPlaneChkGroupBox.setEnabled(True)
      self.fixedorientcheckbox.setEnabled(True)
      self.ClipPlaneChkGroupBox.setChecked(True)
      self.onClipPlaneChkBox()
    else:
      self.showsliceGroupCheckbox.setEnabled(False)
      self.ClipPlaneChkGroupBox.setEnabled(False)
      self.fixedorientcheckbox.setEnabled(False)
      self.PhilToJsRender("""NGL_HKLviewer {
                                              clip_plane.clipwidth = None
                                              viewer.slice_mode = False
                                              viewer.NGL.fixorientation = False
                                           }
                          """)


  def onClipPlaneChkBox(self):
    if self.unfeedback:
      return
    if self.ClipPlaneChkGroupBox.isChecked():
      #if self.showsliceGroupCheckbox.isChecked() == False:
      #self.showsliceGroupCheckbox.setChecked(False)
      #self.ClipPlaneChkGroupBox.setChecked(True)
      self.showsliceGroupCheckbox.setChecked(False)
      self.PhilToJsRender("""NGL_HKLviewer.viewer {
                                                      slice_mode = False
                                                      inbrowser = True
                                                  }
                            """)
      if len(self.tncsvec):
        self.clipTNCSBtn.setDisabled(False)
        self.clipwidth_spinBox.setValue(4)
      if self.realspacevecBtn.isChecked(): fracvectype = "realspace"
      if self.recipvecBtn.isChecked(): fracvectype = "reciprocal"
      if self.clipTNCSBtn.isChecked(): fracvectype = "tncs"
      if self.clipTNCSBtn.isChecked() and len(self.tncsvec):
        fracvectype = "tncs"
        self.hvec_spinBox.setValue(self.tncsvec[0])
        self.kvec_spinBox.setValue(self.tncsvec[1])
        self.lvec_spinBox.setValue(self.tncsvec[2])
        self.hvec_spinBox.setDisabled(True)
        self.kvec_spinBox.setDisabled(True)
        self.lvec_spinBox.setDisabled(True)
      else:
        self.hvec_spinBox.setDisabled(False)
        self.kvec_spinBox.setDisabled(False)
        self.lvec_spinBox.setDisabled(False)
      philstr = """NGL_HKLviewer.clip_plane {
  h = %s
  k = %s
  l = %s
  hkldist = %s
  clipwidth = %s
  is_parallel = %s
  fractional_vector = %s
}
  NGL_HKLviewer.viewer.NGL.fixorientation = %s
        """ %(self.hvec_spinBox.value(), self.kvec_spinBox.value(), self.lvec_spinBox.value(),\
              self.hkldistval, self.clipwidth_spinBox.value(), \
              str(self.clipParallelBtn.isChecked()), fracvectype, \
              str(self.fixedorientcheckbox.isChecked()) )

      self.PhilToJsRender(philstr)
    else:
      #self.ClipPlaneChkGroupBox.setChecked(False)
      self.showsliceGroupCheckbox.setChecked(True)
      self.PhilToJsRender("""NGL_HKLviewer.viewer.slice_mode = True
                             NGL_HKLviewer.viewer.inbrowser = False
                             NGL_HKLviewer.clip_plane.clipwidth = None
                           """)


  def onRotaVecAngleChanged(self, val):
    if self.unfeedback:
      return
    self.PhilToJsRender("""NGL_HKLviewer.clip_plane {
    angle_around_vector = %f
    bequiet = False
}""" %val)


  def onFinalRotaVecAngle(self):
    if self.unfeedback:
      return
    val = self.rotavecangle_slider.value()
    self.PhilToJsRender("""NGL_HKLviewer.clip_plane {
    angle_around_vector = %f
    bequiet = False
}""" %val)


  def onClipwidthChanged(self, val):
    if not self.unfeedback:
      self.PhilToJsRender("NGL_HKLviewer.clip_plane.clipwidth = %f" %self.clipwidth_spinBox.value())


  def onHKLdistChanged(self, val):
    self.hkldistval = val
    if not self.unfeedback:
      self.PhilToJsRender("NGL_HKLviewer.clip_plane.hkldist = %f" %self.hkldistval)


  def onHvecChanged(self, val):
    if not self.unfeedback:
      self.PhilToJsRender("NGL_HKLviewer.clip_plane.h = %f" %self.hvec_spinBox.value())


  def onKvecChanged(self, val):
    if not self.unfeedback:
      self.PhilToJsRender("NGL_HKLviewer.clip_plane.k = %f" %self.kvec_spinBox.value())


  def onLvecChanged(self, val):
    if not self.unfeedback:
      self.PhilToJsRender("NGL_HKLviewer.clip_plane.l = %f" %self.lvec_spinBox.value())


  def onFixedorient(self):
    if not self.unfeedback:
      self.PhilToJsRender('NGL_HKLviewer.viewer.NGL.fixorientation = %s' \
                                    %str(self.fixedorientcheckbox.isChecked()))


  def onMillerTableCellPressed(self, row, col):
    #print( "in millertable CellPressed " + self.millertable.currentItem().text() )
    if self.millertable.mousebutton == Qt.RightButton:
      self.MillerTableContextMenuHandler(QCursor.pos(), row)
    if self.millertable.mousebutton == QEvent.MouseButtonDblClick:
      # quickly display data with a double click
      for sceneid,(scenelabel,labeltype,arrayid,sceneid) in enumerate(self.scenearraylabeltypes):
        if row == arrayid:
          self.DisplayData(sceneid, row)
          break


  def onMillerTableitemSelectionChanged(self):
    self.millertable.selectedrows = list(set([ e.row() for e in self.millertable.selectedItems() ]))


  def MillerTableContextMenuHandler(self, pos, row):
    self.millertablemenu.clear()
    # Tag menu items with data being int or a (string, int) tuple.
    # These are being checked for in onMillerTableMenuAction() and appropriate
    # action taken
<<<<<<< HEAD
    for i,scenelabel in enumerate(self.scenearraylabels):
      if self.millerarraylabels[row] == scenelabel or self.millerarraylabels[row] + " + " in scenelabel:
        if self.array_infotpls[i][6] != (None, None): # i.e. has sigmas
          myqa = QAction("Display data of %s" %scenelabel, self.window, triggered=self.testaction)
          myqa.setData((i, row))
          self.millertablemenu.addAction(myqa)
          myqa = QAction("Display sigmas of %s" %scenelabel, self.window, triggered=self.testaction)
          myqa.setData((i + 1000, row)) # want to show the sigmas rather than the data if we add 1000
          self.millertablemenu.addAction(myqa)
        else:
          myqa = QAction("Display %s" %scenelabel, self.window, triggered=self.testaction)
=======
    for i,(scenelabel,labeltype,arrayid,sceneid) in enumerate(self.scenearraylabeltypes):
      scenelabelstr = ",".join(scenelabel)
      if self.millerarraylabels[row] == scenelabelstr or self.millerarraylabels[row] + " + " in scenelabelstr:
        if labeltype == "hassigmas":
          myqa = QAction("Display data of %s" %scenelabelstr, self.window, triggered=self.testaction)
          myqa.setData((i, row))
          self.millertablemenu.addAction(myqa)
          myqa = QAction("Display sigmas of %s" %scenelabelstr, self.window, triggered=self.testaction)
          myqa.setData((i + 1000, row)) # want to show the sigmas rather than the data if we add 1000
          self.millertablemenu.addAction(myqa)
        else:
          myqa = QAction("Display %s" %scenelabelstr, self.window, triggered=self.testaction)
>>>>>>> 4c61b08d
          myqa.setData((i, row))
          self.millertablemenu.addAction(myqa)
    myqa = QAction("Make new data as a function of this data...", self.window, triggered=self.testaction)
    myqa.setData( ("newdata_1", row ))
    self.millertablemenu.addAction(myqa)
    myqa = QAction("Make new data as a function of this data and another data set...", self.window, triggered=self.testaction)
    myqa.setData( ("newdata_2", row ))
    self.millertablemenu.addAction(myqa)
    #myqa = QAction("Show a table of this data set...", self, triggered=self.testaction)
    #myqa.setData( ("tabulate_data", row ))
    if len(self.millertable.selectedrows) > 0:
      arraystr = ""
      for i,r in enumerate(self.millertable.selectedrows):
        arraystr += self.millerarraylabels[r]
        if i < len(self.millertable.selectedrows)-1:
          arraystr += " and "
      myqa = QAction("Show a table of %s data ..." %arraystr, self.window, triggered=self.testaction)
      myqa.setData( ("tabulate_data", self.millertable.selectedrows ))
      self.millertablemenu.addAction(myqa)
    #import code, traceback; code.interact(local=locals(), banner="".join( traceback.format_stack(limit=10) ) )
    self.millertablemenu.exec_(QCursor.pos())


  def onMillerTableMenuAction(self, action):
    data = action.data()
    # depending on what menu item the user clicked data is either an int or a (string, int) tuple
    if data is not None:
      if type(data[0]) is int:
        idx,row = data
        self.DisplayData(idx,row)
      else:
        (strval, idx) = data
        self.operate_arrayidx1 = idx
        if strval=="newdata_1":
          self.operationlabeltxt.setText("Enter a python expression of " + self.millerarraylabels[idx] + " 'data' and or 'sigmas' variable")
          self.MillerLabel1.setDisabled(True)
          self.MillerLabel2.setDisabled(True)
          self.MillerComboBox.setDisabled(True)
          self.MillerLabel3.setText("Example: 'newdata = data / flex.sqrt(sigmas); newsigmas= - 42*sigmas' ")
          self.operate_arrayidx2 = None
          self.makenewdataform.show()
        if strval=="newdata_2":
          self.operationlabeltxt.setText("Enter a python expression of " + self.millerarraylabels[idx] + " 'data1' and or 'sigmas1' variable")
          self.MillerLabel1.setEnabled(True)
          self.MillerLabel2.setEnabled(True)
          self.MillerComboBox.setEnabled(True)
          self.MillerLabel3.setText("Example: 'newdata = data1 - flex.pow(data2); newsigmas= sigmas1 - data2 / sigmas1' ")
          self.makenewdataform.show()
        if strval=="tabulate_data":
          self.PhilToJsRender('NGL_HKLviewer.tabulate_miller_array_ids = "%s"' %str(idx))


  def DisplayData(self, idx, row):
    # want to show the sigmas rather than the data if idx we add 1000
    if (idx - 1000) >= 0:
      idx = idx - 1000
      philstr = """
      NGL_HKLviewer.viewer
      {
        sigma_radius = True
        sigma_color = True
        scene_id = %d
      }
      """ %idx
    else:
      philstr = """
      NGL_HKLviewer.viewer
      {
        sigma_radius = False
        sigma_color = False
        scene_id = %d
      }
      """ %idx
    self.PhilToJsRender(philstr)
    if self.fileisvalid:
      self.functionTabWidget.setEnabled(True)
      self.expandAnomalouscheckbox.setEnabled(True)
      self.expandP1checkbox.setEnabled(True)
      # don' allow anomalous expansion for data that's already anomalous
      arrayinfo = self.array_infotpls[row]
      isanomalous = arrayinfo[-1]
      spacegroup = arrayinfo[2]
      label = arrayinfo[0]
      if isanomalous:
        self.expandAnomalouscheckbox.setDisabled(True)
      if spacegroup=='P 1 (No. 1)':
        self.expandP1checkbox.setDisabled(True)
    else:
      self.functionTabWidget.setDisabled(True)
    self.SpaceGroupComboBox.clear()
    self.SpaceGroupComboBox.addItems( list(self.spacegroups.values() ))


  def onMakeNewData(self):
    mtpl = (self.operationtxtbox.text(), self.newlabeltxtbox.text() ,
              self.operate_arrayidx1, self.operate_arrayidx2 )
    self.PhilToJsRender('NGL_HKLviewer.miller_array_operations = "[ %s ]"' %str(mtpl) )
    self.makenewdataform.accept()


  def onMillerComboSelchange(self, i):
    self.operate_arrayidx2 = i


  def testaction(self):
    pass


  def createFileInfoBox(self):
    labels = ["Column label", "Type", "Space group", "# HKLs", "Span of HKLs",
       "Min Max data", "Min Max sigmas", "d_min, d_max", "Symmetry unique", "Anomalous"]
    self.millertable.setHorizontalHeaderLabels(labels)
    self.millertable.horizontalHeader().setDefaultAlignment(Qt.AlignLeft)
    # don't allow editing this table
    self.millertable.setEditTriggers(QTableWidget.NoEditTriggers)
    self.millertable.cellPressed.connect(self.onMillerTableCellPressed)
    self.millertable.cellDoubleClicked.connect(self.onMillerTableCellPressed)
    self.millertable.itemSelectionChanged.connect(self.onMillerTableitemSelectionChanged)


  def createRadiiScaleGroupBox(self):
    self.ManualPowerScalecheckbox.clicked.connect(self.onManualPowerScale)
    self.power_scale_spinBox.valueChanged.connect(self.onPowerScaleChanged)
    self.radii_scale_spinBox.valueChanged.connect(self.onRadiiScaleChanged)


  def createBinsBox(self):
    self.binstable_isready = False
    labels = ["no. of HKLs", "lower bin value", "upper bin value", "opacity"]
    self.binstable.setHorizontalHeaderLabels(labels)
    self.binstable.horizontalHeader().setDefaultAlignment(Qt.AlignLeft)
    self.Nbins_spinBox.valueChanged.connect(self.onNbinsChanged)
    self.OpaqueAllCheckbox.clicked.connect(self.onOpaqueAll)

    self.binstable.itemChanged.connect(self.onBinsTableItemChanged  )
    self.binstable.itemClicked.connect(self.onBinsTableitemClicked  )
    self.binstable.itemPressed.connect(self.onBinsTableitemPressed  )
    self.BinDataComboBox.activated.connect(self.onBindataComboSelchange)


  def CreateOtherBox(self):
    self.DrawRealUnitCellBox.clicked.connect(self.onDrawUnitCellBoxClick)
    self.DrawReciprocUnitCellBox.clicked.connect(self.onDrawReciprocUnitCellBoxClick)
    self.unitcellslider.sliderReleased.connect(self.onUnitcellScale)
    self.reciprocunitcellslider.sliderReleased.connect(self.onReciprocUnitcellScale)
    self.ResetViewBtn.clicked.connect(self.onResetViewBtn)
    self.SaveImageBtn.clicked.connect(self.onSaveImageBtn)


  def onResetViewBtn(self):
    self.PhilToJsRender('NGL_HKLviewer.action = reset_view')


  def onSaveImageBtn(self):
<<<<<<< HEAD
    self.PhilToJsRender('NGL_HKLviewer.save_image_name = "dummy.png" ')
    # eventual file name prompted to us by Browser_download_requested()
=======
    if self.cctbxpythonversion == 'cctbx.python.version: 3': # streaming image over websockets
      options = QFileDialog.Options()
      fileName, filtr = QFileDialog.getSaveFileName(self.window,
              "Save screenshot to file", "",
              "PNG Files (*.png);;All Files (*)", "", options)
      if fileName:
        self.PhilToJsRender('NGL_HKLviewer.save_image_name = "%s" '%fileName)
    else:
      self.PhilToJsRender('NGL_HKLviewer.save_image_name = "dummy.png" ')
      # eventual file name prompted to us by Browser_download_requested(
>>>>>>> 4c61b08d


  def onDrawReciprocUnitCellBoxClick(self):
    if not self.unfeedback:
      if self.DrawReciprocUnitCellBox.isChecked():
        val = self.reciprocunitcellslider.value()/self.reciprocunitcellslider.maximum()
        self.PhilToJsRender("NGL_HKLviewer.reciprocal_unit_cell_scale_fraction = %f" %val)
      else:
        self.PhilToJsRender("NGL_HKLviewer.reciprocal_unit_cell_scale_fraction = None")


  def onDrawUnitCellBoxClick(self):
    if not self.unfeedback:
      if self.DrawRealUnitCellBox.isChecked():
        val = self.unitcellslider.value()/self.unitcellslider.maximum()
        self.PhilToJsRender("NGL_HKLviewer.real_space_unit_cell_scale_fraction = %f" %val)
      else:
        self.PhilToJsRender("NGL_HKLviewer.real_space_unit_cell_scale_fraction = None")


  def onUnitcellScale(self):
    if self.unfeedback:
      return
    val = self.unitcellslider.value()/self.unitcellslider.maximum()
    self.PhilToJsRender("NGL_HKLviewer.real_space_unit_cell_scale_fraction = %f" %val)


  def onReciprocUnitcellScale(self):
    if self.unfeedback:
      return
    val = self.reciprocunitcellslider.value()/self.reciprocunitcellslider.maximum()
    self.PhilToJsRender("NGL_HKLviewer.reciprocal_unit_cell_scale_fraction = %f" %val)


  def DebugInteractively(self):
    import code, traceback; code.interact(local=locals(), banner="".join( traceback.format_stack(limit=10) ) )


  def SpacegroupSelchange(self,i):
    self.PhilToJsRender("NGL_HKLviewer.spacegroup_choice = %d" %i)


  def find_free_port(self):
    import socket
    s = socket.socket()
    s.bind(('', 0))      # Bind to a free port provided by the host.
    port = s.getsockname()[1]
    s.close()
    return port


  def LaunchCCTBXPython(self):
    self.sockport = self.find_free_port()
    self.zmq_context = zmq.Context()
    self.socket = self.zmq_context.socket(zmq.PAIR)
    self.socket.bind("tcp://127.0.0.1:%s" %self.sockport)
    try: msg = self.socket.recv(flags=zmq.NOBLOCK) #To empty the socket from previous messages
    except Exception as e: pass
    """
    cmdargs = 'cctbx.python -i -c "from crys3d.hklview import cmdlineframes;' \
     + ' cmdlineframes.HKLViewFrame(useGuiSocket=%s, high_quality=True,' %self.sockport \
     + ' jscriptfname = \'%s\', ' %self.jscriptfname \
     + ' verbose=%s, UseOSBrowser=%s, htmlfname=\'%s\', handshakewait=%s )"\n'\
       %(self.verbose, str(self.UseOSbrowser), self.hklfname, self.handshakewait)
    """

    guiargs = [ 'useGuiSocket=' + str(self.sockport),
               'high_quality=True',
              ]
    cmdargs =  'cctbx.python -i -c "from crys3d.hklview import cmdlineframes;' \
     + ' cmdlineframes.run()" ' + ' '.join( guiargs + sys.argv[1:])
    self.cctbxproc = subprocess.Popen( cmdargs, shell=True, stdin=subprocess.PIPE, stdout=sys.stdout, stderr=sys.stderr)


  def PhilToJsRender(self, cmdstr):
    if sys.version_info.major==3:
      self.socket.send(bytes(cmdstr,"utf-8"))
    else:
      self.socket.send(bytes(cmdstr))


def run():
  #time.sleep(10)
  try:
    import PySide2.QtCore
    Qtversion = str(PySide2.QtCore.qVersion())
    debugtrue = False
    os.environ["QTWEBENGINE_CHROMIUM_FLAGS"] = " "
    for e in sys.argv:
      if "devmode" in e or "debug" in e and not "UseOSBrowser" in e:
        debugtrue = True
        print("Qt version " + Qtversion)
        # some useful flags as per https://doc.qt.io/qt-5/qtwebengine-debugging.html
        if "debug" in e:
          os.environ["QTWEBENGINE_CHROMIUM_FLAGS"] = "--remote-debugging-port=9741 --single-process --js-flags='--expose_gc'"
        if "devmode" in e:  # --single-process will freeze the WebEngineDebugForm at breakpoints
          os.environ["QTWEBENGINE_CHROMIUM_FLAGS"] = "--js-flags='--expose_gc'"

    settings = QSettings("CCTBX", "HKLviewer" )
    # In case of more than one PySide2 installation tag the settings by version number of PySide2
    # as different versions occasionally use slightly different metrics for font and window sizes
    settings.beginGroup("PySide2_" + Qtversion)
    QWebEngineViewFlags = settings.value("QWebEngineViewFlags", None)
    fontsize = settings.value("FontSize", None)
    windowsize = settings.value("windowsize", None)
    splitter1sizes = settings.value("splitter1Sizes", None)
    splitter2sizes = settings.value("splitter2Sizes", None)
    settings.endGroup()
    #import code, traceback; code.interact(local=locals(), banner="".join( traceback.format_stack(limit=10) ) )

    if QWebEngineViewFlags is None: # avoid doing this test over and over again on the same PC
      QWebEngineViewFlags = " --disable-web-security" # for chromium
      print("testing if WebGL works in QWebEngineView....")
      cmdargs = [ sys.executable, QtChromiumCheck.__file__ ]
      webglproc = subprocess.Popen( cmdargs, stdin=subprocess.PIPE, stdout=subprocess.PIPE, stderr=subprocess.PIPE)
      procout, procerr = webglproc.communicate()
      #import code, traceback; code.interact(local=locals(), banner="".join( traceback.format_stack(limit=10) ) )
      if not "WebGL works" in procout.decode():
        QWebEngineViewFlags = " --enable-webgl-software-rendering --ignore-gpu-blacklist "
    if "verbose" in sys.argv[1:]:
      print("using flags for QWebEngineView: " + QWebEngineViewFlags)
    os.environ["QTWEBENGINE_CHROMIUM_FLAGS"] += QWebEngineViewFlags

    from PySide2.QtWidgets import QApplication
    # ensure QWebEngineView scales correctly on a screen with high DPI
    QApplication.setAttribute(Qt.AA_EnableHighDpiScaling)
    app = QApplication(sys.argv)
    guiobj = NGL_HKLViewer(app)

    def MyAppClosing():
      settings.beginGroup("PySide2_" + Qtversion )
      settings.setValue("QWebEngineViewFlags", QWebEngineViewFlags)
      settings.setValue("FontSize", guiobj.fontsize )
      settings.setValue("windowsize", guiobj.window.size())
      settings.setValue("splitter1Sizes", guiobj.splitter.saveState())
      settings.setValue("splitter2Sizes", guiobj.splitter_2.saveState())
      settings.endGroup()

    app.lastWindowClosed.connect(MyAppClosing)

    if fontsize is not None:
      guiobj.onFontsizeChanged(int(fontsize))
      guiobj.fontspinBox.setValue(int(fontsize))
    if splitter1sizes is not None and splitter2sizes is not None and windowsize is not None:
      guiobj.window.resize(windowsize)
      if guiobj.webpagedebugform and guiobj.devmode:
        guiobj.webpagedebugform.resize( guiobj.window.size())
      guiobj.splitter.restoreState(splitter1sizes)
      guiobj.splitter_2.restoreState(splitter2sizes)

    timer = QTimer()
    timer.setInterval(20)
    timer.timeout.connect(guiobj.ProcessMessages)
    timer.start()
    ret = app.exec_()

  except Exception as e:
    print( str(e)  +  traceback.format_exc(limit=10) )


if (__name__ == "__main__") :
  run()<|MERGE_RESOLUTION|>--- conflicted
+++ resolved
@@ -321,7 +321,6 @@
     # omitting name for QWebEngineProfile() means it is private/off-the-record with no cache files
     self.webprofile = QWebEngineProfile(parent=self.BrowserBox)
     self.webpage = QWebEnginePage( self.webprofile, self.BrowserBox)
-    self.webpage.profile().downloadRequested.connect(self.Browser_download_requested)
     if self.devmode:
       if hasattr(self.webpage, "setInspectedPage"): # older versions of Qt5 hasn't got chromium debug kit
         self.webpage.setUrl("chrome://gpu")
@@ -597,9 +596,6 @@
 
           if self.NewHKLscenes:
             self.BinDataComboBox.clear()
-<<<<<<< HEAD
-            self.BinDataComboBox.addItems(["Resolution", "Singletons"] + self.scenearraylabels )
-=======
             self.BinDataComboBox.addItem("Resolution",  ["''", -1, -1] )
             self.BinDataComboBox.addItem("Singletons", ["''", -2, -1] )
             for labels,labeltype,idx,sceneid in self.scenearraylabeltypes:
@@ -613,7 +609,6 @@
                 self.BinDataComboBox.addItem("Amplitudes of " + label, ["'" + labeltype + "'", idx, sceneid])
               #for label in labels:
               #  self.BinDataComboBox.addItem(label, ["'" + labeltype + "'", idx])
->>>>>>> 4c61b08d
             self.BinDataComboBox.view().setMinimumWidth(self.comboviewwidth)
             #self.BinDataComboBox.setCurrentIndex(-1) # unselect the first item in the list
             self.NewHKLscenes = False
@@ -903,18 +898,10 @@
 
   def onBindataComboSelchange(self, i):
     if self.BinDataComboBox.currentText():
-<<<<<<< HEAD
-      if self.BinDataComboBox.currentIndex() > 1:
-        bin_scene_label = str(self.BinDataComboBox.currentIndex()-2)
-      else:
-        bin_scene_label = self.BinDataComboBox.currentText()
-      self.PhilToJsRender("NGL_HKLviewer.bin_scene_label = %s" % bin_scene_label )
-=======
       currentlabel = self.BinDataComboBox.currentText()
       currentdata = self.BinDataComboBox.currentData()
       bin_labels_type_idx = str( [currentlabel] + currentdata )
       self.PhilToJsRender("NGL_HKLviewer.bin_labels_type_idx = %s" % bin_labels_type_idx )
->>>>>>> 4c61b08d
       bin_opacitieslst = []
       for j in range(self.nbins):
         bin_opacitieslst.append((1.0, j))
@@ -1306,19 +1293,6 @@
     # Tag menu items with data being int or a (string, int) tuple.
     # These are being checked for in onMillerTableMenuAction() and appropriate
     # action taken
-<<<<<<< HEAD
-    for i,scenelabel in enumerate(self.scenearraylabels):
-      if self.millerarraylabels[row] == scenelabel or self.millerarraylabels[row] + " + " in scenelabel:
-        if self.array_infotpls[i][6] != (None, None): # i.e. has sigmas
-          myqa = QAction("Display data of %s" %scenelabel, self.window, triggered=self.testaction)
-          myqa.setData((i, row))
-          self.millertablemenu.addAction(myqa)
-          myqa = QAction("Display sigmas of %s" %scenelabel, self.window, triggered=self.testaction)
-          myqa.setData((i + 1000, row)) # want to show the sigmas rather than the data if we add 1000
-          self.millertablemenu.addAction(myqa)
-        else:
-          myqa = QAction("Display %s" %scenelabel, self.window, triggered=self.testaction)
-=======
     for i,(scenelabel,labeltype,arrayid,sceneid) in enumerate(self.scenearraylabeltypes):
       scenelabelstr = ",".join(scenelabel)
       if self.millerarraylabels[row] == scenelabelstr or self.millerarraylabels[row] + " + " in scenelabelstr:
@@ -1331,7 +1305,6 @@
           self.millertablemenu.addAction(myqa)
         else:
           myqa = QAction("Display %s" %scenelabelstr, self.window, triggered=self.testaction)
->>>>>>> 4c61b08d
           myqa.setData((i, row))
           self.millertablemenu.addAction(myqa)
     myqa = QAction("Make new data as a function of this data...", self.window, triggered=self.testaction)
@@ -1486,10 +1459,6 @@
 
 
   def onSaveImageBtn(self):
-<<<<<<< HEAD
-    self.PhilToJsRender('NGL_HKLviewer.save_image_name = "dummy.png" ')
-    # eventual file name prompted to us by Browser_download_requested()
-=======
     if self.cctbxpythonversion == 'cctbx.python.version: 3': # streaming image over websockets
       options = QFileDialog.Options()
       fileName, filtr = QFileDialog.getSaveFileName(self.window,
@@ -1500,7 +1469,6 @@
     else:
       self.PhilToJsRender('NGL_HKLviewer.save_image_name = "dummy.png" ')
       # eventual file name prompted to us by Browser_download_requested(
->>>>>>> 4c61b08d
 
 
   def onDrawReciprocUnitCellBoxClick(self):
